// Copyright 2016-2022, Pulumi Corporation.
//
// Licensed under the Apache License, Version 2.0 (the "License");
// you may not use this file except in compliance with the License.
// You may obtain a copy of the License at
//
//     http://www.apache.org/licenses/LICENSE-2.0
//
// Unless required by applicable law or agreed to in writing, software
// distributed under the License is distributed on an "AS IS" BASIS,
// WITHOUT WARRANTIES OR CONDITIONS OF ANY KIND, either express or implied.
// See the License for the specific language governing permissions and
// limitations under the License.

import * as aws from "@pulumi/aws";
import * as awsInputs from "@pulumi/aws/types/input";
import * as pulumi from "@pulumi/pulumi";
import * as netmask from "netmask";

import {
    AmiType,
    CpuArchitecture,
    getAmiMetadata,
    getAmiType,
    getOperatingSystem,
    OperatingSystem,
    toAmiType,
} from "./ami";
import { supportsAccessEntries } from "./authenticationMode";
import { Cluster, ClusterInternal, CoreData } from "./cluster";
import randomSuffix from "./randomSuffix";
import { createNodeGroupSecurityGroup } from "./securitygroup";
import { InputTags } from "./utils";
import {
    createUserData,
    customUserDataArgs,
    ManagedNodeUserDataArgs,
    requiresCustomUserData,
    SelfManagedV1NodeUserDataArgs,
    SelfManagedV2NodeUserDataArgs,
} from "./userdata";

/**
 * Taint represents a Kubernetes `taint` to apply to all Nodes in a NodeGroup.  See
 * https://kubernetes.io/docs/concepts/configuration/taint-and-toleration/.
 */
export interface Taint {
    /**
     * The value of the taint.
     */
    value: string;
    /**
     * The effect of the taint.
     */
    effect: "NoSchedule" | "NoExecute" | "PreferNoSchedule";
}

/**
 * MIME document parts for nodeadm configuration. This can be shell scripts, nodeadm configuration or any other user data compatible script.
 *
 * See for more details: https://awslabs.github.io/amazon-eks-ami/nodeadm/.
 */
export type NodeadmOptions = {
    content: pulumi.Input<string>;
    contentType: pulumi.Input<string>;
};

/**
 * NodeGroupArgs represents the common configuration settings for NodeGroups.
 */
export interface NodeGroupBaseOptions {
    /**
     * The set of subnets to override and use for the worker node group.
     *
     * Setting this option overrides which subnets to use for the worker node
     * group, regardless if the cluster's `subnetIds` is set, or if
     * `publicSubnetIds` and/or `privateSubnetIds` were set.
     */
    nodeSubnetIds?: pulumi.Input<pulumi.Input<string>[]>;

    /**
     * The instance type to use for the cluster's nodes. Defaults to "t2.medium".
     */
    instanceType?: pulumi.Input<string | aws.ec2.InstanceType>;

    /**
     * Bidding price for spot instance. If set, only spot instances will be added as worker node
     */
    spotPrice?: pulumi.Input<string>;

    /**
     * The security group for the worker node group to communicate with the cluster.
     *
     * This security group requires specific inbound and outbound rules.
     *
     * See for more details:
     * https://docs.aws.amazon.com/eks/latest/userguide/sec-group-reqs.html
     *
     * Note: The `nodeSecurityGroup` option and the cluster option
     * `nodeSecurityGroupTags` are mutually exclusive.
     */
    nodeSecurityGroup?: aws.ec2.SecurityGroup;

    /**
     * The ingress rule that gives node group access.
     */
    clusterIngressRule?: aws.ec2.SecurityGroupRule;

    /**
     * Extra security groups to attach on all nodes in this worker node group.
     *
     * This additional set of security groups captures any user application rules
     * that will be needed for the nodes.
     */
    extraNodeSecurityGroups?: aws.ec2.SecurityGroup[];

    /**
     * Public key material for SSH access to worker nodes. See allowed formats at:
     * https://docs.aws.amazon.com/AWSEC2/latest/UserGuide/ec2-key-pairs.html
     * If not provided, no SSH access is enabled on VMs.
     */
    nodePublicKey?: pulumi.Input<string>;

    /**
     * Name of the key pair to use for SSH access to worker nodes.
     */
    keyName?: pulumi.Input<string>;

    /**
     * The size in GiB of a cluster node's root volume. Defaults to 20.
     */
    nodeRootVolumeSize?: pulumi.Input<number>;

    /**
     * Whether to delete a cluster node's root volume on termination. Defaults to true.
     */
    nodeRootVolumeDeleteOnTermination?: pulumi.Input<boolean>;

    /**
     * Whether to encrypt a cluster node's root volume. Defaults to false.
     */
    nodeRootVolumeEncrypted?: pulumi.Input<boolean>;

    /**
     * Provisioned IOPS for a cluster node's root volume.
     * Only valid for io1 volumes.
     */
    nodeRootVolumeIops?: pulumi.Input<number> | undefined;

    /**
     * Provisioned throughput performance in integer MiB/s for a cluster node's root volume.
     * Only valid for gp3 volumes.
     */
    nodeRootVolumeThroughput?: pulumi.Input<number> | undefined;

    /**
     * Configured EBS type for a cluster node's root volume. Default is gp2.
     */
    nodeRootVolumeType?: "standard" | "gp2" | "gp3" | "st1" | "sc1" | "io1";

    /**
     * Extra code to run on node startup. This code will run after the AWS EKS bootstrapping code and before the node
     * signals its readiness to the managing CloudFormation stack. This code must be a typical user data script:
     * critically it must begin with an interpreter directive (i.e. a `#!`).
     */
    nodeUserData?: pulumi.Input<string>;

    /**
     * User specified code to run on node startup. This code is expected to
     * handle the full AWS EKS bootstrapping code and signal node readiness
     * to the managing CloudFormation stack. This code must be a complete
     * and executable user data script in bash (Linux) or powershell (Windows).
     *
     * See for more details: https://docs.aws.amazon.com/eks/latest/userguide/worker.html
     */
    nodeUserDataOverride?: pulumi.Input<string>;

    /**
     * The number of worker nodes that should be running in the cluster. Defaults to 2.
     */
    desiredCapacity?: pulumi.Input<number>;

    /**
     * The minimum number of worker nodes running in the cluster. Defaults to 1.
     */
    minSize?: pulumi.Input<number>;

    /**
     * The maximum number of worker nodes running in the cluster. Defaults to 2.
     */
    maxSize?: pulumi.Input<number>;

    /**
     * The AMI type for the instance.
     *
     * If you are passing an amiId that is `arm64` type, then we need to ensure
     * that this value is set as `amazon-linux-2-arm64`.
     *
     * Note: `amiType` and `gpu` are mutually exclusive.
     */
    amiType?: pulumi.Input<string>;

    /**
     * The AMI ID to use for the worker nodes.
     *
     * Defaults to the latest recommended EKS Optimized Linux AMI from the
     * AWS Systems Manager Parameter Store.
     *
     * Note: `amiId` and `gpu` are mutually exclusive.
     *
     * See for more details:
     * - https://docs.aws.amazon.com/eks/latest/userguide/eks-optimized-ami.html.
     */
    amiId?: pulumi.Input<string>;

    /**
     * Use the latest recommended EKS Optimized Linux AMI with GPU support for
     * the worker nodes from the AWS Systems Manager Parameter Store.
     *
     * Defaults to false.
     *
     * Note: `gpu` and `amiId` are mutually exclusive.
     *
     * See for more details:
     * - https://docs.aws.amazon.com/eks/latest/userguide/eks-optimized-ami.html.
     * - https://docs.aws.amazon.com/eks/latest/userguide/retrieve-ami-id.html
     */
    gpu?: pulumi.Input<boolean>;

    /**
     * Custom k8s node labels to be attached to each worker node.  Adds the given key/value pairs to the `--node-labels`
     * kubelet argument.
     */
    labels?: { [key: string]: string };

    /**
     * Custom k8s node taints to be attached to each worker node.  Adds the given taints to the `--register-with-taints`
     * kubelet argument.
     */
    taints?: { [key: string]: Taint };

    /**
     * Extra args to pass to the Kubelet.  Corresponds to the options passed in the `--kubeletExtraArgs` flag to
     * `/etc/eks/bootstrap.sh`.  For example, '--port=10251 --address=0.0.0.0'. Note that the `labels` and `taints`
     * properties will be applied to this list (using `--node-labels` and `--register-with-taints` respectively) after
     * to the expicit `kubeletExtraArgs`.
     */
    kubeletExtraArgs?: string;

    /**
     * Additional args to pass directly to `/etc/eks/bootstrap.sh`.  For details on available options, see:
     * https://github.com/awslabs/amazon-eks-ami/blob/master/files/bootstrap.sh.  Note that the `--apiserver-endpoint`,
     * `--b64-cluster-ca` and `--kubelet-extra-args` flags are included automatically based on other configuration
     * parameters.
     */
    bootstrapExtraArgs?: string;

    /**
     * Whether or not to auto-assign public IP addresses on the EKS worker nodes.
     * If this toggle is set to true, the EKS workers will be
     * auto-assigned public IPs. If false, they will not be auto-assigned
     * public IPs.
     */
    nodeAssociatePublicIpAddress?: boolean;

    /**
     * Desired Kubernetes master / control plane version. If you do not specify a value, the latest available version is used.
     */
    version?: pulumi.Input<string>;

    /**
     * The instance profile to use for this node group. Note, the role for the instance profile
     * must be supplied in the ClusterOptions as either: 'instanceRole', or as a role of 'instanceRoles'.
     */
    instanceProfile?: aws.iam.InstanceProfile;

    /**
     * The tags to apply to the NodeGroup's AutoScalingGroup in the
     * CloudFormation Stack.
     *
     * Per AWS, all stack-level tags, including automatically created tags, and
     * the `cloudFormationTags` option are propagated to resources that AWS
     * CloudFormation supports, including the AutoScalingGroup. See
     * https://docs.aws.amazon.com/AWSCloudFormation/latest/UserGuide/aws-properties-resource-tags.html
     *
     * Note: Given the inheritance of auto-generated CF tags and
     * `cloudFormationTags`, you should either supply the tag in
     * `autoScalingGroupTags` or `cloudFormationTags`, but not both.
     */
    autoScalingGroupTags?: InputTags;

    /**
     * The tags to apply to the CloudFormation Stack of the Worker NodeGroup.
     *
     * Note: Given the inheritance of auto-generated CF tags and
     * `cloudFormationTags`, you should either supply the tag in
     * `autoScalingGroupTags` or `cloudFormationTags`, but not both.
     */
    cloudFormationTags?: InputTags;

    /**
     * Enables/disables detailed monitoring of the EC2 instances.
     *
     * With detailed monitoring, all metrics, including status check metrics, are available in 1-minute intervals.
     * When enabled, you can also get aggregated data across groups of similar instances.
     *
     * Note: You are charged per metric that is sent to CloudWatch. You are not charged for data storage.
     * For more information, see "Paid tier" and "Example 1 - EC2 Detailed Monitoring" here https://aws.amazon.com/cloudwatch/pricing/.
     */
    enableDetailedMonitoring?: pulumi.Input<boolean>;

    /**
     * The type of OS to use for the node group. Will be used to determine the right EKS optimized AMI to use based on the
     * instance types and gpu configuration.
     *
     * Defaults to `AL2`.
     */
    operatingSystem?: pulumi.Input<OperatingSystem>;

    /**
     * The configuration settings for Bottlerocket OS.
     * The settings will get merged with the base settings the provider uses to configure Bottlerocket.
     * This includes:
     *   - settings.kubernetes.api-server
     *   - settings.kubernetes.cluster-certificate
     *   - settings.kubernetes.cluster-name
     *   - settings.kubernetes.cluster-dns-ip
     *
     * For an overview of the available settings, see https://bottlerocket.dev/en/os/1.20.x/api/settings/.
     */
    bottlerocketSettings?: pulumi.Input<object>;

    /**
     * Extra nodeadm configuration sections to be added to the nodeadm user data.
     * This can be shell scripts, nodeadm NodeConfig or any other user data compatible script.
     * When configuring additional nodeadm NodeConfig sections, they'll be merged with the base settings the provider sets.
     * You can overwrite base settings or provide additional settings this way.
     *
     * The base settings are:
     *   - cluster.name
     *   - cluster.apiServerEndpoint
     *   - cluster.certificateAuthority
     *   - cluster.cidr
     *
     * Note: This is only applicable when using AL2023.
     * See for more details:
     * - [Amazon EKS AMI - Nodeadm](https://awslabs.github.io/amazon-eks-ami/nodeadm/).
     * - [Amazon EKS AMI - Nodeadm Configuration](https://awslabs.github.io/amazon-eks-ami/nodeadm/doc/api/).
     */
    nodeadmExtraOptions?: pulumi.Input<pulumi.Input<NodeadmOptions>[]>;
}

/**
 * NodeGroupOptions describes the configuration options accepted by a NodeGroup component.
 */
export interface NodeGroupOptions extends NodeGroupBaseOptions {
    /**
     * The target EKS cluster.
     */
    cluster: Cluster | CoreData;
}

/**
 * NodeGroupV2Options describes the configuration options accepted by a NodeGroupV2 component.
 */
export interface NodeGroupV2Options extends NodeGroupOptions {
    /**
     * The minimum amount of instances that should remain available during an instance refresh,
     * expressed as a percentage.
     *
     * Defaults to 50.
     */
    minRefreshPercentage?: pulumi.Input<number>;

    launchTemplateTagSpecifications?: pulumi.Input<
        pulumi.Input<awsInputs.ec2.LaunchTemplateTagSpecification>[]
    >;

    /**
     * Metadata options passed to EC2 instances
     */
    metadataOptions?: pulumi.Input<awsInputs.ec2.InstanceMetadataOptions>;

    /**
     * The instance warmup is the time period, in seconds, from when a new instance's state changes to InService to
     * when it can receive traffic. During an instance refresh, Amazon EC2 Auto Scaling does not immediately move on
     * to the next replacement after determining that a newly launched instance is healthy. It waits for the warm-up
     * period that you specified before it moves on to replacing other instances. This can be helpful when your
     * application takes time to initialize itself before it starts to serve traffic.
     */
    defaultInstanceWarmup?: pulumi.Input<number>;
}

/**
 * NodeGroupData describes the resources created for the given NodeGroup.
 */
export interface NodeGroupData {
    /**
     * The security group for the node group to communicate with the cluster.
     */
    nodeSecurityGroup: aws.ec2.SecurityGroup;
    /**
     * The CloudFormation Stack which defines the node group's AutoScalingGroup.
     */
    cfnStack: aws.cloudformation.Stack;
    /**
     * The AutoScalingGroup name for the node group.
     */
    autoScalingGroupName: pulumi.Output<string>;
    /**
     * The additional security groups for the node group that captures user-specific rules.
     */
    extraNodeSecurityGroups?: aws.ec2.SecurityGroup[];
}

export interface NodeGroupV2Data {
    /**
     * The security group for the node group to communicate with the cluster.
     */
    nodeSecurityGroup: aws.ec2.SecurityGroup;
    /**
     * The AutoScalingGroup name for the node group.
     */
    autoScalingGroup: aws.autoscaling.Group;
    /**
     * The additional security groups for the node group that captures user-specific rules.
     */
    extraNodeSecurityGroups?: aws.ec2.SecurityGroup[];
}

/**
 * NodeGroup is a component that wraps the AWS EC2 instances that provide compute capacity for an EKS cluster.
 */
export class NodeGroup extends pulumi.ComponentResource implements NodeGroupData {
    /**
     * The security group for the node group to communicate with the cluster.
     */
    public readonly nodeSecurityGroup: aws.ec2.SecurityGroup;
    /**
     * The additional security groups for the node group that captures user-specific rules.
     */
    public readonly extraNodeSecurityGroups: aws.ec2.SecurityGroup[];

    /**
     * The CloudFormation Stack which defines the Node AutoScalingGroup.
     */
    cfnStack: aws.cloudformation.Stack;

    /**
     * The AutoScalingGroup name for the Node group.
     */
    autoScalingGroupName: pulumi.Output<string>;

    /**
     * Create a new EKS cluster with worker nodes, optional storage classes, and deploy the Kubernetes Dashboard if
     * requested.
     *
     * @param name The _unique_ name of this component.
     * @param args The arguments for this cluster.
     * @param opts A bag of options that control this component's behavior.
     */
    constructor(name: string, args: NodeGroupOptions, opts?: pulumi.ComponentResourceOptions) {
        super("eks:index:NodeGroup", name, args, opts);

        const group = createNodeGroup(name, args, this, opts?.provider);
        this.nodeSecurityGroup = group.nodeSecurityGroup;
        this.cfnStack = group.cfnStack;
        this.autoScalingGroupName = group.autoScalingGroupName;
        this.registerOutputs(undefined);
    }
}

/**
 * This is a variant of `NodeGroup` that is used for the MLC `NodeGroup`. We don't just use `NodeGroup`,
 * because we need to accept `ClusterInternal` as the `cluster` arg, so we can correctly pull out `cluster.core`
 * for use in creating the `NodeGroup`.
 *
 * @internal
 */
export class NodeGroupInternal extends pulumi.ComponentResource {
    public readonly autoScalingGroupName!: pulumi.Output<string>;
    public readonly cfnStack!: pulumi.Output<aws.cloudformation.Stack>;
    public readonly extraNodeSecurityGroups!: pulumi.Output<aws.ec2.SecurityGroup[]>;
    public readonly nodeSecurityGroup!: pulumi.Output<aws.ec2.SecurityGroup>;

    constructor(name: string, args: NodeGroupInternalArgs, opts?: pulumi.ComponentResourceOptions) {
        const type = "eks:index:NodeGroup";

        if (opts?.urn) {
            const props = {
                autoScalingGroupName: undefined,
                cfnStack: undefined,
                extraNodeSecurityGroups: undefined,
                nodeSecurityGroup: undefined,
            };
            super(type, name, props, opts);
            return;
        }

        super(type, name, args, opts);

        const core = pulumi
            .output(args.cluster)
            .apply((c) => (c instanceof ClusterInternal ? c.core : c)) as pulumi.Output<
            pulumi.Unwrap<CoreData>
        >;

        const group = createNodeGroupInternal(name, args, core, this, opts?.provider);
        this.autoScalingGroupName = group.autoScalingGroupName;
        this.cfnStack = pulumi.output(group.cfnStack);
        this.extraNodeSecurityGroups = pulumi.output(group.extraNodeSecurityGroups ?? []);
        this.nodeSecurityGroup = pulumi.output(group.nodeSecurityGroup);
        this.registerOutputs({
            autoScalingGroupName: this.autoScalingGroupName,
            cfnStack: this.cfnStack,
            extraNodeSecurityGroups: this.extraNodeSecurityGroups,
            nodeSecurityGroup: this.nodeSecurityGroup,
        });
    }
}

/** @internal */
export type NodeGroupInternalArgs = Omit<NodeGroupOptions, "cluster"> & {
    cluster: pulumi.Input<ClusterInternal | pulumi.Unwrap<CoreData>>;
};

export class NodeGroupV2 extends pulumi.ComponentResource implements NodeGroupV2Data {
    /**
     * The security group for the node group to communicate with the cluster.
     */
    public readonly nodeSecurityGroup: aws.ec2.SecurityGroup;
    /**
     * The additional security groups for the node group that captures user-specific rules.
     */
    public readonly extraNodeSecurityGroups: aws.ec2.SecurityGroup[];

    /**
     * The AutoScalingGroup name for the Node group.
     */
    autoScalingGroup: aws.autoscaling.Group;

    /**
     * Create a new EKS cluster with worker nodes, optional storage classes, and deploy the Kubernetes Dashboard if
     * requested.
     *
     * @param name The _unique_ name of this component.
     * @param args The arguments for this cluster.
     * @param opts A bag of options that control this component's behavior.
     */
    constructor(name: string, args: NodeGroupV2Options, opts?: pulumi.ComponentResourceOptions) {
        super("eks:index:NodeGroupV2", name, args, opts);

        const group = createNodeGroupV2(name, args, this, opts?.provider);
        this.nodeSecurityGroup = group.nodeSecurityGroup;
        this.autoScalingGroup = group.autoScalingGroup;
        this.registerOutputs(undefined);
    }
}

/**
 * This is a variant of `NodeGroupV2` that is used for the MLC `NodeGroupV2`. We don't just use `NodeGroupV2`,
 * because we need to accept `ClusterInternal` as the `cluster` arg, so we can correctly pull out `cluster.core`
 * for use in creating the `NodeGroupV2`.
 *
 * @internal
 */
export class NodeGroupV2Internal extends pulumi.ComponentResource {
    public readonly autoScalingGroup!: pulumi.Output<aws.autoscaling.Group>;
    public readonly extraNodeSecurityGroups!: pulumi.Output<aws.ec2.SecurityGroup[]>;
    public readonly nodeSecurityGroup!: pulumi.Output<aws.ec2.SecurityGroup>;

    constructor(
        name: string,
        args: NodeGroupV2InternalArgs,
        opts?: pulumi.ComponentResourceOptions,
    ) {
        const type = "eks:index:NodeGroupV2";

        if (opts?.urn) {
            const props = {
                autoScalingGroup: undefined,
                extraNodeSecurityGroups: undefined,
                nodeSecurityGroup: undefined,
            };
            super(type, name, props, opts);
            return;
        }

        super(type, name, args, opts);

        const core = pulumi
            .output(args.cluster)
            .apply((c) => (c instanceof ClusterInternal ? c.core : c)) as pulumi.Output<
            pulumi.Unwrap<CoreData>
        >;

        const group = createNodeGroupV2Internal(name, args, core, this, opts?.provider);
        this.autoScalingGroup = pulumi.output(group.autoScalingGroup);
        this.extraNodeSecurityGroups = pulumi.output(group.extraNodeSecurityGroups ?? []);
        this.nodeSecurityGroup = pulumi.output(group.nodeSecurityGroup);
        this.registerOutputs({
            autoScalingGroup: this.autoScalingGroup,
            extraNodeSecurityGroups: this.extraNodeSecurityGroups,
            nodeSecurityGroup: this.nodeSecurityGroup,
        });
    }
}

/** @internal */
export type NodeGroupV2InternalArgs = Omit<NodeGroupV2Options, "cluster"> & {
    cluster: pulumi.Input<ClusterInternal | pulumi.Unwrap<CoreData>>;
};

/**
 * Create a self-managed node group using CloudFormation and an ASG.
 *
 * See for more details:
 * https://docs.aws.amazon.com/eks/latest/userguide/worker.html
 */
export function createNodeGroup(
    name: string,
    args: NodeGroupOptions,
    parent: pulumi.ComponentResource,
    provider?: pulumi.ProviderResource,
): NodeGroupData {
    const core = args.cluster instanceof Cluster ? args.cluster.core : args.cluster;
    return createNodeGroupInternal(name, args, pulumi.output(core), parent, provider);
}

function createNodeGroupInternal(
    name: string,
    args: Omit<NodeGroupOptions, "cluster">,
    core: pulumi.Output<pulumi.Unwrap<CoreData>>,
    parent: pulumi.ComponentResource,
    provider?: pulumi.ProviderResource,
): NodeGroupData {
    const instanceProfile = core.apply((c) => {
        if (!args.instanceProfile && !c.nodeGroupOptions.instanceProfile) {
            throw new pulumi.ResourceError(`an instanceProfile is required`, parent);
        }
        return args.instanceProfile ?? c.nodeGroupOptions.instanceProfile!;
    });

    core.apply((c) => {
        if (c.nodeGroupOptions.nodeSecurityGroup && args.nodeSecurityGroup) {
            if (
                c.nodeSecurityGroupTags &&
                c.nodeGroupOptions.nodeSecurityGroup.id !== args.nodeSecurityGroup.id
            ) {
                throw new pulumi.ResourceError(
                    `The NodeGroup's nodeSecurityGroup and the cluster option nodeSecurityGroupTags are mutually exclusive. Choose a single approach`,
                    parent,
                );
            }
        }
    });

    if (args.nodePublicKey && args.keyName) {
        throw new pulumi.ResourceError(
            "nodePublicKey and keyName are mutually exclusive. Choose a single approach",
            parent,
        );
    }

    if (args.amiId && args.gpu) {
        throw new pulumi.ResourceError("amiId and gpu are mutually exclusive.", parent);
    }

    if (
        args.nodeUserDataOverride &&
        (args.nodeUserData ||
            args.labels ||
            args.taints ||
            args.kubeletExtraArgs ||
            args.bootstrapExtraArgs)
    ) {
        throw new pulumi.ResourceError(
            "nodeUserDataOverride and any combination of {nodeUserData, labels, taints, kubeletExtraArgs, or bootstrapExtraArgs} is mutually exclusive.",
            parent,
        );
    }

    let nodeSecurityGroup: aws.ec2.SecurityGroup;
    const eksCluster = core.cluster;

    const cfnStackDeps = core.apply((c) => {
        const result: pulumi.Resource[] = [];
        if (c.vpcCni !== undefined) {
            result.push(c.vpcCni);
        }
        if (c.eksNodeAccess !== undefined) {
            result.push(c.eksNodeAccess);
        }
        return result;
    });

    let eksClusterIngressRule: aws.ec2.SecurityGroupRule = args.clusterIngressRule!;
    if (args.nodeSecurityGroup) {
        nodeSecurityGroup = args.nodeSecurityGroup;
        if (eksClusterIngressRule === undefined) {
            throw new pulumi.ResourceError(
                `invalid args for node group ${name}, clusterIngressRule is required when nodeSecurityGroup is manually specified`,
                parent,
            );
        }
    } else {
        [nodeSecurityGroup, eksClusterIngressRule] = createNodeGroupSecurityGroup(
            name,
            {
                vpcId: core.vpcId,
                clusterSecurityGroup: core.clusterSecurityGroup,
                eksCluster: eksCluster,
                tags: pulumi.all([core.tags, core.nodeSecurityGroupTags]).apply(
                    ([tags, nodeSecurityGroupTags]) =>
                        <aws.Tags>{
                            ...nodeSecurityGroupTags,
                            ...tags,
                        },
                ),
            },
            parent,
        );
    }

    // This apply is necessary in s.t. the launchConfiguration picks up a
    // dependency on the eksClusterIngressRule. The nodes may fail to
    // connect to the cluster if we attempt to create them before the
    // ingress rule is applied.
    const nodeSecurityGroupId = pulumi
        .all([nodeSecurityGroup.id, eksClusterIngressRule.id])
        .apply(([id]) => id);

    // Collect the IDs of any extra, user-specific security groups.
    const extraSGOutput = pulumi.output(args.extraNodeSecurityGroups);
    const extraNodeSecurityGroupIds = pulumi.all([extraSGOutput]).apply(([sg]) => {
        if (sg === undefined) {
            return [];
        }
        // Map out the ARNs of all of the instanceRoles.
        return sg.map((sg) => sg.id);
    });

    // If requested, add a new EC2 KeyPair for SSH access to the instances.
    let keyName = args.keyName;
    if (args.nodePublicKey) {
        const key = new aws.ec2.KeyPair(
            `${name}-keyPair`,
            {
                publicKey: args.nodePublicKey,
            },
            { parent, provider },
        );
        keyName = key.keyName;
    }

    const cfnStackName = randomSuffix(`${name}-cfnStackName`, name, { parent });

    const awsRegion = pulumi.output(aws.getRegion({}, { parent, async: true }));

    const os = pulumi
        .all([args.amiType, args.operatingSystem])
        .apply(([amiType, operatingSystem]) => {
            return getOperatingSystem(amiType, operatingSystem, parent);
        });

    const serviceCidr = getClusterServiceCidr(core.cluster.kubernetesNetworkConfig);
    const clusterMetadata = {
        name: eksCluster.name,
        apiServerEndpoint: eksCluster.endpoint,
        certificateAuthority: eksCluster.certificateAuthority.data,
        serviceCidr,
    };

    const nodeadmExtraOptions = pulumi
        .output(args.nodeadmExtraOptions)
        .apply((nodeadmExtraOptions) => {
            return nodeadmExtraOptions ? pulumi.all(nodeadmExtraOptions) : undefined;
        });

    const userdata = pulumi
        .all([
            awsRegion,
            clusterMetadata,
            cfnStackName,
            args.nodeUserData,
            args.nodeUserDataOverride,
            os,
            args.bottlerocketSettings,
            nodeadmExtraOptions,
        ])
        .apply(
            ([
                region,
                clusterMetadata,
                stackName,
                extraUserData,
                userDataOverride,
                os,
                bottlerocketSettings,
                nodeadmExtraOptions,
            ]) => {
                const userDataArgs: SelfManagedV1NodeUserDataArgs = {
                    nodeGroupType: "self-managed-v1",
                    awsRegion: region.name,
                    kubeletExtraArgs: args.kubeletExtraArgs,
                    bootstrapExtraArgs: args.bootstrapExtraArgs,
                    labels: args.labels,
                    taints: args.taints,
                    userDataOverride,
                    extraUserData,
                    stackName,
                    bottlerocketSettings,
                    nodeadmExtraOptions,
                };

                return createUserData(os, clusterMetadata, userDataArgs, parent);
            },
        );

    const version = pulumi.output(args.version || core.cluster.version);

    const amiId: pulumi.Input<string> = args.amiId || getRecommendedAMI(args, version, parent);

    // Enable auto-assignment of public IP addresses on worker nodes for
    // backwards compatibility on existing EKS clusters launched with it
    // enabled. Defaults to `true`.
    let nodeAssociatePublicIpAddress: boolean = true;
    if (args.nodeAssociatePublicIpAddress !== undefined) {
        nodeAssociatePublicIpAddress = args.nodeAssociatePublicIpAddress;
    }

    const numeric = new RegExp("^\\d+$");

    // We need to wrap the validation in a pulumi.all as MLCs could supply pulumi.Output<T> or T.
    pulumi
        .all([args.nodeRootVolumeIops, args.nodeRootVolumeType, args.nodeRootVolumeThroughput])
        .apply(([nodeRootVolumeIops, nodeRootVolumeType, nodeRootVolumeThroughput]) => {
            if (nodeRootVolumeIops && nodeRootVolumeType !== "io1") {
                throw new pulumi.ResourceError(
                    "Cannot create a cluster node root volume of non-io1 type with provisioned IOPS (nodeRootVolumeIops).",
                    parent,
                );
            }

            if (nodeRootVolumeType === "io1" && nodeRootVolumeIops) {
                if (!numeric.test(nodeRootVolumeIops?.toString())) {
                    throw new pulumi.ResourceError(
                        "Cannot create a cluster node root volume of io1 type without provisioned IOPS (nodeRootVolumeIops) as integer value.",
                        parent,
                    );
                }
            }

            if (nodeRootVolumeThroughput && nodeRootVolumeType !== "gp3") {
                throw new pulumi.ResourceError(
                    "Cannot create a cluster node root volume of non-gp3 type with provisioned throughput (nodeRootVolumeThroughput).",
                    parent,
                );
            }

            if (nodeRootVolumeType === "gp3" && nodeRootVolumeThroughput) {
                if (!numeric.test(nodeRootVolumeThroughput?.toString())) {
                    throw new pulumi.ResourceError(
                        "Cannot create a cluster node root volume of gp3 type without provisioned throughput (nodeRootVolumeThroughput) as integer value.",
                        parent,
                    );
                }
            }
        });

    const amiInfo = pulumi.output(amiId).apply((id) =>
        aws.ec2.getAmi(
            {
                owners: ["self", "amazon"],
                filters: [
                    {
                        name: "image-id",
                        values: [id],
                    },
                ],
            },
            { parent },
        ),
    );

    const { rootBlockDevice, ebsBlockDevices } = pulumi
        .all([os, amiInfo])
        .apply(([os, amiInfo]) => {
            if (os === OperatingSystem.AL2) {
                // Old behavior to stay backwards compatible
                return {
                    rootBlockDevice: {
                        encrypted: args.nodeRootVolumeEncrypted ?? false,
                        volumeSize: args.nodeRootVolumeSize ?? 20, // GiB
                        volumeType: args.nodeRootVolumeType ?? "gp2",
                        iops: args.nodeRootVolumeIops,
                        throughput: args.nodeRootVolumeThroughput,
                        deleteOnTermination: args.nodeRootVolumeDeleteOnTermination ?? true,
                    },
                    ebsBlockDevices: [],
                };
            } else if (os !== OperatingSystem.Bottlerocket) {
                // New behavior, do not overwrite default values of the AMI
                return {
                    rootBlockDevice: {
                        encrypted: args.nodeRootVolumeEncrypted,
                        volumeSize: args.nodeRootVolumeSize,
                        volumeType: args.nodeRootVolumeType,
                        iops: args.nodeRootVolumeIops,
                        throughput: args.nodeRootVolumeThroughput,
                        deleteOnTermination: args.nodeRootVolumeDeleteOnTermination,
                    },
                    ebsBlockDevices: [],
                };
            }

            // Bottlerocket has two block devices, the root device stores the OS itself and the other is for data like images, logs, persistent storage
            // We need to allow users to configure the block device for data
            const deviceName = amiInfo.blockDeviceMappings.find(
                (bdm) => bdm.deviceName !== amiInfo.rootDeviceName,
            )?.deviceName;
            return {
                rootBlockDevice: {} as aws.types.input.ec2.LaunchConfigurationEbsBlockDevice,

                // if no ebs settings are specified, we cannot set the blockDevice props because that would end up as a validation error
                ebsBlockDevices: [
                    {
                        deviceName,
                        encrypted: args.nodeRootVolumeEncrypted,
                        volumeSize: args.nodeRootVolumeSize,
                        volumeType: args.nodeRootVolumeType,
                        iops: args.nodeRootVolumeIops,
                        throughput: args.nodeRootVolumeThroughput,
                        deleteOnTermination: args.nodeRootVolumeDeleteOnTermination,
                    },
                ]
                    .filter((bd) => Object.values(bd).some((v) => v !== undefined))
                    .map((bd) => {
                        return { ...bd, deviceName: bd.deviceName ?? amiInfo.rootDeviceName };
                    }),
            };
        });

    const nodeLaunchConfiguration = new aws.ec2.LaunchConfiguration(
        `${name}-nodeLaunchConfiguration`,
        {
            associatePublicIpAddress: nodeAssociatePublicIpAddress,
            imageId: amiId,
            instanceType: args.instanceType || "t2.medium",
            iamInstanceProfile: instanceProfile,
            keyName: keyName,
            securityGroups: pulumi
                .all([nodeSecurityGroupId, extraNodeSecurityGroupIds])
                .apply(([sg, extraSG]) => [sg, ...extraSG]),
            spotPrice: args.spotPrice,
            rootBlockDevice,
            ebsBlockDevices,
            userData: args.nodeUserDataOverride || userdata,
            enableMonitoring: args.enableDetailedMonitoring,
        },
        { parent, provider },
    );

    // Compute the worker node group subnets to use from the various approaches.
    let workerSubnetIds: pulumi.Output<string[]>;
    if (args.nodeSubnetIds !== undefined) {
        // Use the specified override subnetIds.
        workerSubnetIds = pulumi.output(args.nodeSubnetIds);
    } else {
        workerSubnetIds = core.apply((c) => {
            if (c.privateSubnetIds !== undefined) {
                // Use the specified private subnetIds.
                return Promise.resolve(c.privateSubnetIds);
            } else if (c.publicSubnetIds !== undefined) {
                // Use the specified public subnetIds.
                return Promise.resolve(c.publicSubnetIds);
            } else {
                // Use subnetIds from the cluster. Compute / auto-discover the private worker subnetIds from this set.
                return computeWorkerSubnets(parent, c.subnetIds);
            }
        });
    }

    // Configure the settings for the autoscaling group.
    if (args.desiredCapacity === undefined) {
        args.desiredCapacity = 2;
    }
    if (args.minSize === undefined) {
        args.minSize = 1;
    }
    if (args.maxSize === undefined) {
        args.maxSize = 2;
    }
    let minInstancesInService = 1;
    if (args.spotPrice) {
        minInstancesInService = 0;
    }
    const autoScalingGroupTags: InputTags = pulumi
        .all([eksCluster.name, args.autoScalingGroupTags])
        .apply(
            ([clusterName, asgTags]) =>
                <aws.Tags>{
                    Name: `${clusterName}-worker`,
                    [`kubernetes.io/cluster/${clusterName}`]: "owned",
                    ...asgTags,
                },
        );

    const cfnTemplateBody = pulumi
        .all([
            nodeLaunchConfiguration.id,
            args.desiredCapacity,
            args.minSize,
            args.maxSize,
            tagsToAsgTags(autoScalingGroupTags),
            workerSubnetIds.apply(JSON.stringify),
        ])
        .apply(
            ([launchConfig, desiredCapacity, minSize, maxSize, asgTags, vpcSubnetIds]) => `
                AWSTemplateFormatVersion: '2010-09-09'
                Outputs:
                    NodeGroup:
                        Value: !Ref NodeGroup
                Resources:
                    NodeGroup:
                        Type: AWS::AutoScaling::AutoScalingGroup
                        Properties:
                          DesiredCapacity: ${desiredCapacity}
                          LaunchConfigurationName: ${launchConfig}
                          MinSize: ${minSize}
                          MaxSize: ${maxSize}
                          VPCZoneIdentifier: ${vpcSubnetIds}
                          Tags:
                          ${asgTags}
                        UpdatePolicy:
                          AutoScalingRollingUpdate:
                            MinInstancesInService: '${minInstancesInService}'
                            MaxBatchSize: '1'
                `,
        );

    const cfnStack = new aws.cloudformation.Stack(
        `${name}-nodes`,
        {
            name: cfnStackName,
            templateBody: cfnTemplateBody,
            tags: pulumi.all([core.tags, args.cloudFormationTags]).apply(
                ([tags, cloudFormationTags]) =>
                    <aws.Tags>{
                        Name: `${name}-nodes`,
                        ...cloudFormationTags,
                        ...tags,
                    },
            ),
        },
        { parent, dependsOn: cfnStackDeps, provider },
    );

    const autoScalingGroupName = cfnStack.outputs.apply((outputs) => {
        if (!("NodeGroup" in outputs)) {
            throw new pulumi.ResourceError(
                "CloudFormation stack is not ready. Stack output key 'NodeGroup' does not exist.",
                parent,
            );
        }
        return outputs["NodeGroup"];
    });

    return {
        nodeSecurityGroup: nodeSecurityGroup,
        cfnStack: cfnStack,
        autoScalingGroupName: autoScalingGroupName,
        extraNodeSecurityGroups: args.extraNodeSecurityGroups,
    };
}

/**
 * Create a self-managed node group using a Launch Template and an ASG.
 *
 * See for more details:
 * https://docs.aws.amazon.com/eks/latest/userguide/worker.html
 */
export function createNodeGroupV2(
    name: string,
    args: NodeGroupV2Options,
    parent: pulumi.ComponentResource,
    provider?: pulumi.ProviderResource,
): NodeGroupV2Data {
    const core = args.cluster instanceof Cluster ? args.cluster.core : args.cluster;
    return createNodeGroupV2Internal(name, args, pulumi.output(core), parent, provider);
}

function createNodeGroupV2Internal(
    name: string,
    args: Omit<NodeGroupV2Options, "cluster">,
    core: pulumi.Output<pulumi.Unwrap<CoreData>>,
    parent: pulumi.ComponentResource,
    provider?: pulumi.ProviderResource,
): NodeGroupV2Data {
    const instanceProfileArn = core.apply((c) => {
        if (!args.instanceProfile && !c.nodeGroupOptions.instanceProfile) {
            throw new pulumi.ResourceError(`an instanceProfile is required`, parent);
        }
        return args.instanceProfile?.arn ?? c.nodeGroupOptions.instanceProfile!.arn;
    });

    core.apply((c) => {
        if (c.nodeGroupOptions.nodeSecurityGroup && args.nodeSecurityGroup) {
            if (
                c.nodeSecurityGroupTags &&
                c.nodeGroupOptions.nodeSecurityGroup.id !== args.nodeSecurityGroup.id
            ) {
                throw new pulumi.ResourceError(
                    `The NodeGroup's nodeSecurityGroup and the cluster option nodeSecurityGroupTags are mutually exclusive. Choose a single approach`,
                    parent,
                );
            }
        }
    });

    if (args.nodePublicKey && args.keyName) {
        throw new pulumi.ResourceError(
            "nodePublicKey and keyName are mutually exclusive. Choose a single approach",
            parent,
        );
    }

    if (args.amiId && args.gpu) {
        throw new pulumi.ResourceError("amiId and gpu are mutually exclusive.", parent);
    }

    if (
        args.nodeUserDataOverride &&
        (args.nodeUserData ||
            args.labels ||
            args.taints ||
            args.kubeletExtraArgs ||
            args.bootstrapExtraArgs)
    ) {
        throw new pulumi.ResourceError(
            "nodeUserDataOverride and any combination of {nodeUserData, labels, taints, kubeletExtraArgs, or bootstrapExtraArgs} is mutually exclusive.",
            parent,
        );
    }

    let nodeSecurityGroup: aws.ec2.SecurityGroup;
    const eksCluster = core.cluster;

    const nodeGroupDeps = core.apply((c) => {
        const result: pulumi.Resource[] = [];
        if (c.vpcCni !== undefined) {
            result.push(c.vpcCni);
        }
        if (c.eksNodeAccess !== undefined) {
            result.push(c.eksNodeAccess);
        }
        return result;
    });

    let eksClusterIngressRule: aws.ec2.SecurityGroupRule = args.clusterIngressRule!;
    if (args.nodeSecurityGroup) {
        nodeSecurityGroup = args.nodeSecurityGroup;
        if (eksClusterIngressRule === undefined) {
            throw new pulumi.ResourceError(
                `invalid args for node group ${name}, clusterIngressRule is required when nodeSecurityGroup is manually specified`,
                parent,
            );
        }
    } else {
        [nodeSecurityGroup, eksClusterIngressRule] = createNodeGroupSecurityGroup(
            name,
            {
                vpcId: core.vpcId,
                clusterSecurityGroup: core.clusterSecurityGroup,
                eksCluster: eksCluster,
                tags: core.apply(
                    (c) =>
                        <aws.Tags>{
                            ...c.nodeSecurityGroupTags,
                            ...c.tags,
                        },
                ),
            },
            parent,
        );
    }

    // This apply is necessary in s.t. the launchConfiguration picks up a
    // dependency on the eksClusterIngressRule. The nodes may fail to
    // connect to the cluster if we attempt to create them before the
    // ingress rule is applied.
    const nodeSecurityGroupId = pulumi
        .all([nodeSecurityGroup.id, eksClusterIngressRule.id])
        .apply(([id]) => id);

    // Collect the IDs of any extra, user-specific security groups.
    const extraNodeSecurityGroupIds = pulumi.all([args.extraNodeSecurityGroups]).apply(([sg]) => {
        if (sg === undefined) {
            return [];
        }
        // Map out the ARNs of all of the instanceRoles.
        return sg.map((sg) => sg.id);
    });

    // If requested, add a new EC2 KeyPair for SSH access to the instances.
    let keyName = args.keyName;
    if (args.nodePublicKey) {
        const key = new aws.ec2.KeyPair(
            `${name}-keyPair`,
            {
                publicKey: args.nodePublicKey,
            },
            { parent, provider },
        );
        keyName = key.keyName;
    }

    const os = pulumi
        .all([args.amiType, args.operatingSystem])
        .apply(([amiType, operatingSystem]) => {
            return getOperatingSystem(amiType, operatingSystem, parent);
        });

    const serviceCidr = getClusterServiceCidr(core.cluster.kubernetesNetworkConfig);
    const clusterMetadata = {
        name: eksCluster.name,
        apiServerEndpoint: eksCluster.endpoint,
        certificateAuthority: eksCluster.certificateAuthority.data,
        serviceCidr,
    };

    const nodeadmExtraOptions = pulumi
        .output(args.nodeadmExtraOptions)
        .apply((nodeadmExtraOptions) => {
            return nodeadmExtraOptions ? pulumi.all(nodeadmExtraOptions) : undefined;
        });

    const userdata = pulumi
        .all([
            clusterMetadata,
            name,
            args.nodeUserData,
            args.nodeUserDataOverride,
            os,
            args.bottlerocketSettings,
            nodeadmExtraOptions,
        ])
        .apply(
            ([
                clusterMetadata,
                stackName,
                extraUserData,
                userDataOverride,
                os,
                bottlerocketSettings,
                nodeadmExtraOptions,
            ]) => {
                const userDataArgs: SelfManagedV2NodeUserDataArgs = {
                    nodeGroupType: "self-managed-v2",
                    kubeletExtraArgs: args.kubeletExtraArgs,
                    bootstrapExtraArgs: args.bootstrapExtraArgs,
                    labels: args.labels,
                    taints: args.taints,
                    userDataOverride,
                    extraUserData,
                    stackName,
                    bottlerocketSettings,
                    nodeadmExtraOptions,
                };

                return createUserData(os, clusterMetadata, userDataArgs, parent);
            },
        )
        .apply((x) => Buffer.from(x, "utf-8").toString("base64")); // Launch Templates require user data to be passed as base64.

    const version = pulumi.output(args.version || core.cluster.version);

    const amiId: pulumi.Input<string> = args.amiId || getRecommendedAMI(args, version, parent);

    // Enable auto-assignment of public IP addresses on worker nodes for
    // backwards compatibility on existing EKS clusters launched with it
    // enabled. Defaults to `true`.
    let nodeAssociatePublicIpAddress: boolean = true;
    if (args.nodeAssociatePublicIpAddress !== undefined) {
        nodeAssociatePublicIpAddress = args.nodeAssociatePublicIpAddress;
    }

    const numeric = new RegExp("^\\d+$");

    // We need to wrap the validation in a pulumi.all as MLCs could supply pulumi.Output<T> or T.
    pulumi
        .all([args.nodeRootVolumeIops, args.nodeRootVolumeType, args.nodeRootVolumeThroughput])
        .apply(([nodeRootVolumeIops, nodeRootVolumeType, nodeRootVolumeThroughput]) => {
            if (nodeRootVolumeIops && nodeRootVolumeType !== "io1") {
                throw new pulumi.ResourceError(
                    "Cannot create a cluster node root volume of non-io1 type with provisioned IOPS (nodeRootVolumeIops).",
                    parent,
                );
            }

            if (nodeRootVolumeType === "io1" && nodeRootVolumeIops) {
                if (!numeric.test(nodeRootVolumeIops?.toString())) {
                    throw new pulumi.ResourceError(
                        "Cannot create a cluster node root volume of io1 type without provisioned IOPS (nodeRootVolumeIops) as integer value.",
                        parent,
                    );
                }
            }

            if (nodeRootVolumeThroughput && nodeRootVolumeType !== "gp3") {
                throw new pulumi.ResourceError(
                    "Cannot create a cluster node root volume of non-gp3 type with provisioned throughput (nodeRootVolumeThroughput).",
                    parent,
                );
            }

            if (nodeRootVolumeType === "gp3" && nodeRootVolumeThroughput) {
                if (!numeric.test(nodeRootVolumeThroughput?.toString())) {
                    throw new pulumi.ResourceError(
                        "Cannot create a cluster node root volume of gp3 type without provisioned throughput (nodeRootVolumeThroughput) as integer value.",
                        parent,
                    );
                }
            }
        });

    const marketOptions = args.spotPrice
        ? {
              marketType: "spot",
              spotOptions: {
                  maxPrice: args.spotPrice,
              },
          }
        : undefined;

    const amiInfo = pulumi.output(amiId).apply((id) =>
        aws.ec2.getAmi(
            {
                owners: ["self", "amazon"],
                filters: [
                    {
                        name: "image-id",
                        values: [id],
                    },
                ],
            },
            { parent },
        ),
    );

    const deviceName = pulumi.all([os, amiInfo]).apply(([os, amiInfo]) => {
        if (os !== OperatingSystem.Bottlerocket) {
            return amiInfo.blockDeviceMappings[0].deviceName;
        }

        // Bottlerocket has two block devices, the root device stores the OS itself and the other is for data like images, logs, persistent storage
        // We need to allow users to configure the block device for data
        const deviceName = amiInfo.blockDeviceMappings.find(
            (bdm) => bdm.deviceName !== amiInfo.rootDeviceName,
        )?.deviceName;
        return deviceName ?? amiInfo.rootDeviceName;
    });

    const blockDeviceMappings = os.apply((os) => {
        // Old behavior to stay backwards compatible
        if (os === OperatingSystem.AL2) {
            return [
                {
                    deviceName: deviceName,
                    ebs: {
                        encrypted: pulumi
                            .output(args.nodeRootVolumeEncrypted)
                            .apply((val) => (val ? "true" : "false")),
                        volumeSize: args.nodeRootVolumeSize ?? 20, // GiB
                        volumeType: args.nodeRootVolumeType ?? "gp2",
                        iops: args.nodeRootVolumeIops,
                        throughput: args.nodeRootVolumeThroughput,
                        deleteOnTermination: pulumi
                            .output(args.nodeRootVolumeDeleteOnTermination)
                            .apply((val) => (val ?? true ? "true" : "false")),
                    },
                },
            ];
        }

        // New behavior, do not overwrite default values of the AMI
        const ebs = {
            encrypted:
                args.nodeRootVolumeEncrypted === undefined
                    ? undefined
                    : pulumi
                          .output(args.nodeRootVolumeEncrypted)
                          .apply((val) => (val ? "true" : "false")),
            volumeSize: args.nodeRootVolumeSize,
            volumeType: args.nodeRootVolumeType,
            iops: args.nodeRootVolumeIops,
            throughput: args.nodeRootVolumeThroughput,
            deleteOnTermination:
                args.nodeRootVolumeDeleteOnTermination === undefined
                    ? undefined
                    : pulumi
                          .output(args.nodeRootVolumeDeleteOnTermination)
                          .apply((val) => (val ? "true" : "false")),
        };

        // if no ebs settings are specified, we cannot set the blockDeviceMappings because that would end up as a validation error
        return Object.values(ebs).every((v) => v === undefined)
            ? []
            : [
                  {
                      deviceName: deviceName,
                      ebs: ebs,
                  },
              ];
    });

    const nodeLaunchTemplate = new aws.ec2.LaunchTemplate(
        `${name}-launchTemplate`,
        {
            imageId: amiId,
            instanceType: args.instanceType || "t2.medium",
            iamInstanceProfile: { arn: instanceProfileArn },
            keyName: keyName,
            instanceMarketOptions: marketOptions,
            blockDeviceMappings,
            networkInterfaces: [
                {
                    associatePublicIpAddress: String(nodeAssociatePublicIpAddress),
                    securityGroups: pulumi
                        .all([nodeSecurityGroupId, extraNodeSecurityGroupIds])
                        .apply(([sg, extraSG]) => [sg, ...extraSG]),
                },
            ],
            metadataOptions: args.metadataOptions,
            userData: userdata,
            tagSpecifications: args.launchTemplateTagSpecifications,
            monitoring:
                args.enableDetailedMonitoring == null
                    ? undefined
                    : {
                          enabled: args.enableDetailedMonitoring,
                      },
        },
        { parent, provider },
    );

    // Compute the worker node group subnets to use from the various approaches.
    let workerSubnetIds: pulumi.Output<string[]>;
    if (args.nodeSubnetIds !== undefined) {
        // Use the specified override subnetIds.
        workerSubnetIds = pulumi.output(args.nodeSubnetIds);
    } else {
        workerSubnetIds = core.apply((c) => {
            if (c.privateSubnetIds !== undefined) {
                // Use the specified private subnetIds.
                return Promise.resolve(c.privateSubnetIds);
            } else if (c.publicSubnetIds !== undefined) {
                // Use the specified public subnetIds.
                return Promise.resolve(c.publicSubnetIds);
            } else {
                // Use subnetIds from the cluster. Compute / auto-discover the private worker subnetIds from this set.
                return computeWorkerSubnets(parent, c.subnetIds);
            }
        });
    }

    const asgTags = pulumi
        .all([eksCluster.name, args.autoScalingGroupTags])
        .apply(([clusterName, tags]) => inputTagsToASGTags(clusterName, tags));

    const launchTemplateVersion = nodeLaunchTemplate.latestVersion.apply((v) => v.toString());

    const asGroup = new aws.autoscaling.Group(
        name,
        {
            minSize: args?.minSize ?? 1,
            maxSize: args?.maxSize ?? 2,
            desiredCapacity: args?.desiredCapacity ?? 2,
            launchTemplate: {
                name: nodeLaunchTemplate.name,
                version: launchTemplateVersion,
            },
            vpcZoneIdentifiers: workerSubnetIds,
            instanceRefresh: {
                strategy: "Rolling",
                preferences: {
                    minHealthyPercentage: args.minRefreshPercentage ?? 50,
                },
            },
            tags: asgTags,
            defaultInstanceWarmup: args.defaultInstanceWarmup,
        },
        { parent, dependsOn: nodeGroupDeps, provider },
    );

    return {
        nodeSecurityGroup: nodeSecurityGroup,
        autoScalingGroup: asGroup,
        extraNodeSecurityGroups: args.extraNodeSecurityGroups,
    };
}

function inputTagsToASGTags(
    clusterName: string,
    tags: InputTags | undefined,
): awsInputs.autoscaling.GroupTag[] {
    const asgTags = Object.entries(tags ?? {}).map(
        ([key, value]) =>
            <awsInputs.autoscaling.GroupTag>{
                key,
                value,
                propagateAtLaunch: true,
            },
    );

    asgTags.push(
        {
            value: "owned",
            key: "kubernetes.io/cluster/" + clusterName,
            propagateAtLaunch: true,
        },
        {
            key: "Name",
            value: clusterName + "-worker",
            propagateAtLaunch: true,
        },
    );

    return asgTags;
}

/** computeWorkerSubnets attempts to determine the subset of the given subnets to use for worker nodes.
 *
 * As per https://docs.aws.amazon.com/eks/latest/userguide/network_reqs.html, an EKS cluster that is attached to public
 * and private subnets will only expose its API service to workers on the private subnets. Any workers attached to the
 * public subnets will be unable to communicate with the API server.
 *
 * If all of the given subnet IDs are public, the list of subnet IDs is returned as-is. If any private subnet is given,
 * only the IDs of the private subnets are returned. A subnet is deemed private iff it has no route in its route table
 * that routes directly to an internet gateway. If any such route exists in a subnet's route table, it is treated as
 * public.
 */
export async function computeWorkerSubnets(
    parent: pulumi.Resource,
    subnetIds: string[],
): Promise<string[]> {
    const publicSubnets: string[] = [];

    const privateSubnets: string[] = [];
    for (const subnetId of subnetIds) {
        // Fetch the route table for this subnet.
        const routeTable = await getRouteTableAsync(parent, subnetId);

        // Once we have the route table, check its list of routes for a route to an internet gateway.
        const hasInternetGatewayRoute =
            routeTable.routes.find((r) => !!r.gatewayId && !isPrivateCIDRBlock(r.cidrBlock)) !==
            undefined;
        if (hasInternetGatewayRoute) {
            publicSubnets.push(subnetId);
        } else {
            privateSubnets.push(subnetId);
        }
    }
    return privateSubnets.length === 0 ? publicSubnets : privateSubnets;
}

async function getRouteTableAsync(parent: pulumi.Resource, subnetId: string) {
    const invokeOpts = { parent, async: true };
    try {
        // Attempt to get the explicit route table for this subnet. If there is no explicit rouute table for
        // this subnet, this call will throw.
        return await aws.ec2.getRouteTable({ subnetId }, invokeOpts);
    } catch {
        // If we reach this point, the subnet may not have an explicitly associated route table. In this case
        // the subnet is associated with its VPC's main route table (see
        // https://docs.aws.amazon.com/vpc/latest/userguide/VPC_Route_Tables.html#RouteTables for details).
        const subnet = await aws.ec2.getSubnet({ id: subnetId }, invokeOpts);
        const mainRouteTableInfo = await aws.ec2.getRouteTables(
            {
                vpcId: subnet.vpcId,
                filters: [
                    {
                        name: "association.main",
                        values: ["true"],
                    },
                ],
            },
            invokeOpts,
        );
        return await aws.ec2.getRouteTable({ routeTableId: mainRouteTableInfo.ids[0] }, invokeOpts);
    }
}

/**
 * Returns true if the given CIDR block falls within a private range [1].
 * [1] https://en.wikipedia.org/wiki/Private_network
 */
function isPrivateCIDRBlock(cidrBlock: string): boolean {
    const privateA = new netmask.Netmask("10.0.0.0/8");
    const privateB = new netmask.Netmask("172.16.0.0/12");
    const privateC = new netmask.Netmask("192.168.0.0/16");

    return (
        privateA.contains(cidrBlock) || privateB.contains(cidrBlock) || privateC.contains(cidrBlock)
    );
}

/**
 * Iterates through the tags map creating AWS ASG-style tags
 */
function tagsToAsgTags(tagsInput: InputTags): pulumi.Output<string> {
    return pulumi.output(tagsInput).apply((tags) => {
        let output = "";
        for (const tag of Object.keys(tags)) {
            output += `
                          - Key: ${tag}
                            Value: ${tags[tag]}
                            PropagateAtLaunch: 'true'`;
        }
        return output;
    });
}

/**
 * ManagedNodeGroupOptions describes the configuration options accepted by an
 * AWS Managed NodeGroup.
 *
 * See for more details:
 * https://docs.aws.amazon.com/eks/latest/userguide/managed-node-groups.html
 */
export type ManagedNodeGroupOptions = Omit<
    aws.eks.NodeGroupArgs,
    "clusterName" | "nodeRoleArn" | "subnetIds" | "scalingConfig"
> & {
    /**
     * The target EKS cluster.
     */
    cluster: Cluster | CoreData;

    /**
     * Make clusterName optional, since the cluster is required and it contains it.
     */
    clusterName?: pulumi.Output<string>;

    /**
     * Extra args to pass to the Kubelet.  Corresponds to the options passed in the `--kubeletExtraArgs` flag to
     * `/etc/eks/bootstrap.sh`.  For example, '--port=10251 --address=0.0.0.0'. To escape characters in the extra args
     * value, wrap the value in quotes. For example, `kubeletExtraArgs = '--allowed-unsafe-sysctls "net.core.somaxconn"'`.
     *
     * Note that this field conflicts with `launchTemplate`.
     */
    kubeletExtraArgs?: string;

    /**
     * Additional args to pass directly to `/etc/eks/bootstrap.sh`.  For details on available options, see:
     * https://github.com/awslabs/amazon-eks-ami/blob/master/files/bootstrap.sh.  Note that the `--apiserver-endpoint`,
     * `--b64-cluster-ca` and `--kubelet-extra-args` flags are included automatically based on other configuration
     * parameters.
     *
     * Note that this field conflicts with `launchTemplate`.
     */
    bootstrapExtraArgs?: string;

    /**
     * Enables the ability to use EC2 Instance Metadata Service v2, which provides a more secure way to access instance
     * metadata. For more information, see: https://docs.aws.amazon.com/AWSEC2/latest/UserGuide/configuring-instance-metadata-service.html.
     * Defaults to `false` for AL2 and true for AL2023 & Bottlerocket.
     *
     * Note that this field conflicts with `launchTemplate`. If you are providing a custom `launchTemplate`, you should
     * enable this feature within the `launchTemplateMetadataOptions` of the supplied `launchTemplate`.
     */
    enableIMDSv2?: boolean;

    /**
     * Make nodeGroupName optional, since the NodeGroup resource name can be
     * used as a default.
     */
    nodeGroupName?: pulumi.Input<string>;

    /**
     * Make nodeRoleArn optional, since users may prefer to provide the
     * nodegroup role directly using nodeRole.
     *
     * Note, nodeRoleArn and nodeRole are mutually exclusive, and a single option
     * must be used.
     */
    nodeRoleArn?: pulumi.Input<string>;

    /**
     * Make nodeRole optional, since users may prefer to provide the
     * nodeRoleArn.
     *
     * Note, nodeRole and nodeRoleArn are mutually exclusive, and a single
     * option must be used.
     */
    nodeRole?: pulumi.Input<aws.iam.Role>;

    /**
     * Make subnetIds optional, since the cluster is required and it contains it.
     *
     * Default subnetIds is chosen from the following list, in order, if
     * subnetIds arg is not set:
     *   - core.subnetIds
     *   - core.privateIds
     *   - core.publicSublicSubnetIds
     *
     * This default logic is based on the existing subnet IDs logic of this
     * package: https://git.io/JeM11
     */
    subnetIds?: pulumi.Input<pulumi.Input<string>[]>;

    /**
     * Make scalingConfig optional, since defaults can be computed.
     *
     * Default scaling amounts of the node group autoscaling group are:
     *   - desiredSize: 2
     *   - minSize: 1
     *   - maxSize: 2
     */
    scalingConfig?: pulumi.Input<awsInputs.eks.NodeGroupScalingConfig>;

    /**
     * The type of OS to use for the node group. Will be used to determine the right EKS optimized AMI to use based on the
     * instance types and gpu configuration. Valid values are `AL2`, `AL2023` and `Bottlerocket`.
     *
     * Defaults to `AL2`.
     */
    operatingSystem?: pulumi.Input<OperatingSystem>;

    /**
     * The configuration settings for Bottlerocket OS.
     * The settings will get merged with the base settings the provider uses to configure Bottlerocket.
     * This includes:
     *   - settings.kubernetes.api-server
     *   - settings.kubernetes.cluster-certificate
     *   - settings.kubernetes.cluster-name
     *   - settings.kubernetes.cluster-dns-ip
     *
     * For an overview of the available settings, see https://bottlerocket.dev/en/os/1.20.x/api/settings/.
     */
    bottlerocketSettings?: pulumi.Input<object>;

    /**
     * User specified code to run on node startup. This is expected to handle the full AWS EKS node bootstrapping.
     * If omitted, the provider will configure the user data.
     *
     * See for more details: https://docs.aws.amazon.com/eks/latest/userguide/launch-templates.html#launch-template-user-data
     */
    userData?: pulumi.Input<string>;

    /**
     * Use the latest recommended EKS Optimized AMI with GPU support for the worker nodes.
     * Defaults to false.
     *
     * Note: `gpu` and `amiId` are mutually exclusive.
     *
     * See for more details: https://docs.aws.amazon.com/eks/latest/userguide/eks-optimized-amis.html.
     */
    gpu?: pulumi.Input<boolean>;

    /**
     * The AMI ID to use for the worker nodes.
     * Defaults to the latest recommended EKS Optimized AMI from the AWS Systems Manager Parameter Store.
     *
     * Note: `amiId` is mutually exclusive with `gpu` and `amiType`.
     *
     * See for more details: https://docs.aws.amazon.com/eks/latest/userguide/eks-optimized-ami.html.
     */
    amiId?: pulumi.Input<string>;
<<<<<<< HEAD

    /**
     * Extra nodeadm configuration sections to be added to the nodeadm user data.
     * This can be shell scripts, nodeadm NodeConfig or any other user data compatible script.
     * When configuring additional nodeadm NodeConfig sections, they'll be merged with the base settings the provider sets.
     * You can overwrite base settings or provide additional settings this way.
     *
     * The base settings are:
     *   - cluster.name
     *   - cluster.apiServerEndpoint
     *   - cluster.certificateAuthority
     *   - cluster.cidr
     *
     * Note: This is only applicable when using AL2023.
     * See for more details:
     * - [Amazon EKS AMI - Nodeadm](https://awslabs.github.io/amazon-eks-ami/nodeadm/).
     * - [Amazon EKS AMI - Nodeadm Configuration](https://awslabs.github.io/amazon-eks-ami/nodeadm/doc/api/).
     */
    nodeadmExtraOptions?: pulumi.Input<pulumi.Input<NodeadmOptions>[]>;
=======
>>>>>>> 46f69fe2
};

/**
 * ManagedNodeGroup is a component that wraps creating an AWS managed node group.
 *
 * See for more details:
 * https://docs.aws.amazon.com/eks/latest/userguide/managed-node-groups.html
 */
export class ManagedNodeGroup extends pulumi.ComponentResource {
    /**
     * The AWS managed node group.
     */
    public readonly nodeGroup: aws.eks.NodeGroup;

    /**
     * Create a new AWS managed node group.
     *
     * @param name The _unique_ name of this component.
     * @param args The arguments for this node group.
     * @param opts A bag of options that control this component's behavior.
     */
    constructor(
        name: string,
        args: ManagedNodeGroupOptions,
        opts?: pulumi.ComponentResourceOptions,
    ) {
        super("eks:index:ManagedNodeGroup", name, args, opts);

        this.nodeGroup = createManagedNodeGroup(name, args, this, opts?.provider);
        this.registerOutputs(undefined);
    }
}

/**
 * This is a variant of `ManagedNodeGroup` that is used for the MLC `ManagedNodeGroup`. We don't just use
 * `ManagedNodeGroup`, because we need to accept `ClusterInternal` as the `cluster` arg, so we can correctly
 * pull out `cluster.core` for use in creating the `NodeGroupV2`.
 *
 * @internal
 */
export class ManagedNodeGroupInternal extends pulumi.ComponentResource {
    public readonly nodeGroup!: pulumi.Output<aws.eks.NodeGroup>;

    constructor(
        name: string,
        args: ManagedNodeGroupInternalArgs,
        opts?: pulumi.ComponentResourceOptions,
    ) {
        const type = "eks:index:ManagedNodeGroup";

        if (opts?.urn) {
            const props = {
                nodeGroup: undefined,
            };
            super(type, name, props, opts);
            return;
        }

        super(type, name, args, opts);

        const core = pulumi
            .output(args.cluster)
            .apply((c) => (c instanceof ClusterInternal ? c.core : c)) as pulumi.Output<
            pulumi.Unwrap<CoreData>
        >;

        const group = createManagedNodeGroupInternal(name, args, core, this, opts?.provider);
        this.nodeGroup = pulumi.output(group);
        this.registerOutputs({
            nodeGroup: this.nodeGroup,
        });
    }
}

/** @internal */
export type ManagedNodeGroupInternalArgs = Omit<ManagedNodeGroupOptions, "cluster"> & {
    cluster: pulumi.Input<ClusterInternal | pulumi.Unwrap<CoreData>>;
};

/**
 * Create an AWS managed node group.
 *
 * See for more details:
 * https://docs.aws.amazon.com/eks/latest/userguide/managed-node-groups.html
 */
export function createManagedNodeGroup(
    name: string,
    args: ManagedNodeGroupOptions,
    parent?: pulumi.ComponentResource,
    provider?: pulumi.ProviderResource,
): aws.eks.NodeGroup {
    const core = args.cluster instanceof Cluster ? args.cluster.core : args.cluster;
    return createManagedNodeGroupInternal(
        name,
        args,
        pulumi.output(core),
        parent ?? core.cluster,
        provider,
    );
}

function createManagedNodeGroupInternal(
    name: string,
    args: Omit<ManagedNodeGroupOptions, "cluster">,
    core: pulumi.Output<pulumi.Unwrap<CoreData>>,
    parent: pulumi.Resource,
    provider?: pulumi.ProviderResource,
): aws.eks.NodeGroup {
    // Compute the nodegroup role.
    if (!args.nodeRole && !args.nodeRoleArn) {
        // throw new pulumi.ResourceError(`An IAM role, or role ARN must be provided to create a managed node group`);
        throw new pulumi.ResourceError(
            `An IAM role, or role ARN must be provided to create a managed node group`,
            parent,
        );
    }

    if (args.nodeRole && args.nodeRoleArn) {
        throw new pulumi.ResourceError(
            "You cannot specify both nodeRole and nodeRoleArn when creating a managed node group.",
            parent,
        );
    }

    const amiIdMutuallyExclusive: (keyof Omit<ManagedNodeGroupOptions, "cluster">)[] = [
        "gpu",
        "amiType",
    ];
    amiIdMutuallyExclusive.forEach((key) => {
        if (args.amiId && args[key]) {
            throw new pulumi.ResourceError(
<<<<<<< HEAD
                `amiId and ${key} are mutually exclusive to create a managed node group`,
=======
                `You cannot specify both amiId and ${key} when creating a managed node group.`,
>>>>>>> 46f69fe2
                parent,
            );
        }
    });

    let roleArn: pulumi.Input<string>;
    if (args.nodeRoleArn) {
        roleArn = args.nodeRoleArn;
    } else if (args.nodeRole) {
        roleArn = pulumi.output(args.nodeRole).apply((r) => r.arn);
    } else {
        throw new pulumi.ResourceError("The managed node group role provided is undefined", parent);
    }

    // Check that the nodegroup role has been set on the cluster to
    // ensure that the aws-auth configmap was properly formed.
    const nodegroupRole = pulumi.all([core.instanceRoles, roleArn]).apply(([roles, rArn]) => {
        // Map out the ARNs of all of the instanceRoles. Note that the roles array may be undefined if
        // unspecified by the Pulumi program.
        const roleArns: pulumi.Output<string>[] = roles ? roles.map((role) => role.arn) : [];

        // Try finding the nodeRole in the ARNs array.
        return pulumi.all([roleArns, rArn]).apply(([arns, arn]) => {
            return arns.find((a) => a === arn);
        });
    });

    pulumi
        .all([core.cluster.accessConfig.authenticationMode, nodegroupRole])
        .apply(([authMode, role]) => {
            // access entries can be added out of band, so we don't require them to be set in the cluster.
            if (!supportsAccessEntries(authMode) && !role) {
                throw new pulumi.ResourceError(
                    `A managed node group cannot be created without first setting its role in the cluster's instanceRoles`,
                    parent,
                );
            }
        });

    // Compute the node group subnets to use.
    let subnetIds: pulumi.Output<string[]>;
    if (args.subnetIds !== undefined) {
        subnetIds = pulumi.output(args.subnetIds);
    } else {
        subnetIds = core.apply((c) => {
            if (c.subnetIds !== undefined) {
                return c.subnetIds;
            } else if (c.privateSubnetIds !== undefined) {
                return c.privateSubnetIds;
            } else if (c.publicSubnetIds !== undefined) {
                return c.publicSubnetIds;
            } else {
                return [];
            }
        });
    }

    // Omit the cluster from the args.
    const nodeGroupArgs = Object.assign({}, args);
    if ("cluster" in nodeGroupArgs) {
        delete (<any>nodeGroupArgs).cluster;
    }

    // Create a custom launch template for the managed node group if the user specifies any of the advanced options.
    // If the user specifies a custom LaunchTemplate, we throw an error and suggest that the user should include those in the launch template that they are providing.
    // If neither of these are provided, we can use the default launch template for managed node groups.
    if (args.launchTemplate && requiresCustomLaunchTemplate(args)) {
        throw new pulumi.ResourceError(
<<<<<<< HEAD
            `If you provide a custom launch template, you cannot provide any of ${customLaunchTemplateArgs.join(
                ", ",
            )}. Please include these in the launch template that you are providing.`,
=======
            "If you provide a custom launch template, you cannot provide kubeletExtraArgs, bootstrapExtraArgs, enableIMDSv2, userData or amiId. Please include these in the launch template that you are providing.",
>>>>>>> 46f69fe2
            parent,
        );
    }

    const userDataArgs = {
        kubeletExtraArgs: args.kubeletExtraArgs,
        bootstrapExtraArgs: args.bootstrapExtraArgs,
        bottlerocketSettings: args.bottlerocketSettings,
        nodeadmExtraOptions: args.nodeadmExtraOptions,
    };

<<<<<<< HEAD
    if (requiresCustomUserData(userDataArgs) && args.userData) {
        throw new pulumi.ResourceError(
            `If you provide custom userData, you cannot provide any of ${customUserDataArgs.join(
                ", ",
            )}. Please include these in the userData that you are providing.`,
=======
    if (requiresCustomUserData(customUserDataArgs) && args.userData) {
        throw new pulumi.ResourceError(
            "If you provide a custom userData, you cannot provide kubeletExtraArgs, bootstrapExtraArgs or bottlerocketSettings. Please include these in the userData that you are providing.",
>>>>>>> 46f69fe2
            parent,
        );
    }

    let launchTemplate: aws.ec2.LaunchTemplate | undefined;
    if (requiresCustomLaunchTemplate(args)) {
        launchTemplate = createMNGCustomLaunchTemplate(name, args, core, parent, provider);

        // Disk size is specified in the launch template.
        delete nodeGroupArgs.diskSize;
    }

    let amiType = args.amiType;

    // amiType, releaseVersion and version cannot be set if an AMI ID is set in a custom launch template.
    // The AMI ID is set in the launch template if custom user data is required.
    // See https://docs.aws.amazon.com/eks/latest/userguide/launch-templates.html#mng-ami-id-conditions
<<<<<<< HEAD
    if (requiresCustomUserData(userDataArgs) || args.userData) {
=======
    if (requiresCustomUserData(customUserDataArgs) || args.userData) {
>>>>>>> 46f69fe2
        delete nodeGroupArgs.version;
        delete nodeGroupArgs.releaseVersion;
        delete nodeGroupArgs.amiType;
    } else if (amiType === undefined && args.operatingSystem !== undefined) {
        // if no ami type is provided, but operating system is provided, determine the ami type based on the operating system

        amiType = determineAmiType(args.operatingSystem, args.gpu, args.instanceTypes, parent);
    }

    // Make the aws-auth configmap a dependency of the node group.
    const ngDeps = core.apply((c) => (c.eksNodeAccess !== undefined ? [c.eksNodeAccess] : []));
    // Create the managed node group.
    const nodeGroup = new aws.eks.NodeGroup(
        name,
        {
            ...nodeGroupArgs,
            amiType,
            clusterName: args.clusterName || core.cluster.name,
            nodeRoleArn: roleArn,
            scalingConfig: pulumi.all([args.scalingConfig]).apply(([config]) => {
                const desiredSize = config?.desiredSize ?? 2;
                const minSize = config?.minSize ?? 1;
                const maxSize = config?.maxSize ?? 2;
                return {
                    desiredSize: desiredSize,
                    minSize: minSize,
                    maxSize: maxSize,
                };
            }),
            subnetIds: subnetIds,
            launchTemplate: launchTemplate
                ? {
                      id: launchTemplate.id,
                      version: launchTemplate.latestVersion.apply((version) => {
                          return `${version}`;
                      }),
                  }
                : args.launchTemplate,
        },
        { parent: parent, dependsOn: ngDeps, provider },
    );

    return nodeGroup;
}

const customLaunchTemplateArgs: (keyof Omit<ManagedNodeGroupOptions, "cluster">)[] = [
    ...customUserDataArgs,
    "enableIMDSv2",
    "userData",
    "amiId",
];

function requiresCustomLaunchTemplate(args: Omit<ManagedNodeGroupOptions, "cluster">): boolean {
<<<<<<< HEAD
    return customLaunchTemplateArgs.some((key) => args[key] !== undefined);
=======
    return (
        requiresCustomUserData({
            kubeletExtraArgs: args.kubeletExtraArgs,
            bootstrapExtraArgs: args.bootstrapExtraArgs,
            bottlerocketSettings: args.bottlerocketSettings,
        }) ||
        args.enableIMDSv2 !== undefined ||
        args.userData !== undefined ||
        args.amiId !== undefined
    );
>>>>>>> 46f69fe2
}

/**
 * Create a custom launch template for the managed node group based on user inputs.
 */
function createMNGCustomLaunchTemplate(
    name: string,
    args: Omit<ManagedNodeGroupOptions, "cluster">,
    core: pulumi.Output<pulumi.Unwrap<CoreData>>,
    parent: pulumi.Resource,
    provider?: pulumi.ProviderResource,
): aws.ec2.LaunchTemplate {
    const os = pulumi
        .all([args.amiType, args.operatingSystem])
        .apply(([amiType, operatingSystem]) => {
            return getOperatingSystem(amiType, operatingSystem, parent);
        });

    const taints = args.taints
        ? pulumi.output(args.taints).apply((taints) => {
              return taints
                  .map((taint) => {
                      return {
                          [taint.key]: {
                              value: taint.value,
                              effect: taint.effect,
                          } as Taint,
                      };
                  })
                  .reduce((acc, val) => Object.assign(acc, val), {});
          })
        : undefined;

    const serviceCidr = getClusterServiceCidr(core.cluster.kubernetesNetworkConfig);
    const clusterMetadata = {
        name: args.clusterName || core.cluster.name,
        apiServerEndpoint: core.cluster.endpoint,
        certificateAuthority: core.cluster.certificateAuthority.data,
        serviceCidr,
    };

    const customUserDataArgs = {
        kubeletExtraArgs: args.kubeletExtraArgs,
        bootstrapExtraArgs: args.bootstrapExtraArgs,
        bottlerocketSettings: args.bottlerocketSettings,
        nodeadmExtraOptions: args.nodeadmExtraOptions,
    };

    const nodeadmExtraOptions = pulumi
        .output(args.nodeadmExtraOptions)
        .apply((nodeadmExtraOptions) => {
            return nodeadmExtraOptions ? pulumi.all(nodeadmExtraOptions) : undefined;
        });

    let userData: pulumi.Output<string> | undefined;
    if (requiresCustomUserData(customUserDataArgs) || args.userData) {
        userData = pulumi
            .all([
                clusterMetadata,
                os,
                args.labels,
                taints,
                args.bottlerocketSettings,
                args.userData,
<<<<<<< HEAD
                nodeadmExtraOptions,
            ])
            .apply(
                ([
                    clusterMetadata,
                    os,
                    labels,
                    taints,
                    bottlerocketSettings,
                    userDataOverride,
                    nodeadmExtraOptions,
                ]) => {
=======
            ])
            .apply(
                ([clusterMetadata, os, labels, taints, bottlerocketSettings, userDataOverride]) => {
>>>>>>> 46f69fe2
                    const userDataArgs: ManagedNodeUserDataArgs = {
                        nodeGroupType: "managed",
                        kubeletExtraArgs: args.kubeletExtraArgs,
                        bootstrapExtraArgs: args.bootstrapExtraArgs,
                        labels,
                        taints,
                        bottlerocketSettings,
<<<<<<< HEAD
                        userDataOverride,
                        nodeadmExtraOptions,
=======
                        userDataOverride: userDataOverride,
>>>>>>> 46f69fe2
                    };

                    const userData = createUserData(os, clusterMetadata, userDataArgs, parent);
                    return Buffer.from(userData, "utf-8").toString("base64");
                },
            );
    }

    // Turn on/off IMDSv2 based on the user input. Different AMIs have different defaults built in.
    // AL2 defaults to off, AL2023 & Bottlerocket defaults to on.
    const metadataOptions =
        args.enableIMDSv2 !== undefined
            ? {
                  httpTokens: args.enableIMDSv2 ? "required" : "optional",
                  httpPutResponseHopLimit: 2,
                  httpEndpoint: "enabled",
              }
            : undefined;

    const deviceName = os.apply((os) => {
        switch (os) {
            case OperatingSystem.AL2:
            case OperatingSystem.AL2023:
                // /dev/xvda is the default device name for the root volume on an Amazon Linux 2 & AL2023 instance.
                return "/dev/xvda";
            case OperatingSystem.Bottlerocket:
                // /dev/xvdb is the default device name for the data volume on a Bottlerocket instance.
                return "/dev/xvdb";
            default:
                // ensures this switch/case is exhaustive
                const exhaustiveCheck: never = os;
                throw new Error(`Unknown operating system: ${exhaustiveCheck}`);
        }
    });

    const blockDeviceMappings = args.diskSize
        ? [
              {
                  deviceName: deviceName,
                  ebs: {
                      volumeSize: args.diskSize,
                  },
              },
          ]
        : undefined;

    return new aws.ec2.LaunchTemplate(
        `${name}-launchTemplate`,
        {
            blockDeviceMappings,
            userData,
            metadataOptions,
            // We need to supply an imageId if userData is set, otherwise AWS will attempt to merge the user data which will result in
            // nodes failing to join the cluster.
            imageId: userData
                ? args.amiId ?? getRecommendedAMI(args, core.cluster.version, parent)
                : undefined,
        },
        { parent, provider },
    );
}

function getClusterServiceCidr(
    networkConfig: pulumi.Output<aws.types.output.eks.ClusterKubernetesNetworkConfig>,
): pulumi.Output<string> {
    return networkConfig.apply((config) => {
        // ipFamily defaults to ipv4, so if v6 is not set we should return the v4 CIDR
        if (config.ipFamily === "ipv6") {
            return config.serviceIpv6Cidr;
        } else {
            return config.serviceIpv4Cidr;
        }
    });
}

/**
 * getRecommendedAMI returns the recommended AMI to use for a given configuration
 * when none is provided by the user.
 *
 * See: https://docs.aws.amazon.com/eks/latest/userguide/retrieve-ami-id.html
 */
function getRecommendedAMI(
    args:
        | Omit<NodeGroupOptions, "cluster">
        | Omit<NodeGroupV2Options, "cluster">
        | Omit<ManagedNodeGroupOptions, "cluster">,
    k8sVersion: pulumi.Output<string>,
    parent: pulumi.Resource | undefined,
): pulumi.Input<string> {
    let instanceTypes: pulumi.Input<pulumi.Input<string>[]> | undefined;
    if ("instanceType" in args && args.instanceType) {
        instanceTypes = [args.instanceType];
    } else if ("instanceTypes" in args) {
        instanceTypes = args.instanceTypes;
    }

    const os = pulumi
        .all([args.amiType, args.operatingSystem])
        .apply(([amiType, operatingSystem]) => {
            return getOperatingSystem(amiType, operatingSystem, parent);
        });

    const amiType = args.amiType
        ? pulumi.output(args.amiType).apply((amiType) => {
              const resolvedType = toAmiType(amiType);
              if (resolvedType === undefined) {
                  throw new pulumi.ResourceError(
                      `Cannot resolve recommended AMI for AMI type: ${amiType}. Please provide the AMI ID and userdata.`,
                      parent,
                  );
              }
              return resolvedType;
          })
        : determineAmiType(os, args.gpu, instanceTypes, parent);

    // if specified use the version from the args, otherwise use the version from the cluster.
    const version = args.version ? args.version : k8sVersion;

    return pulumi.all([amiType, version]).apply(([amiType, version]) => {
        const parameterName = getAmiMetadata(amiType).ssmParameterName(version);
        return pulumi.output(aws.ssm.getParameter({ name: parameterName }, { parent, async: true }))
            .value;
    });
}

/**
 * ec2InstanceRegex is a regular expression that can be used to parse an EC2
 * instance type string into its component parts. The component parts are:
 * - family: The instance family (e.g., "c5")
 * - generation: The instance generation (e.g., "2")
 * - processor: The processor type (e.g., "g")
 * - additionalCapabilities: Additional capabilities (e.g., "n")
 * - size: The instance size (e.g., "large")
 * These parts result in a string of the form: `c52gn.large`
 */
const ec2InstanceRegex = /([a-z]+)([0-9]+)([a-z])?\-?([a-z]+)?\.([a-zA-Z0-9\-]+)/;

/**
 * isGravitonInstance returns true if the instance type is a Graviton instance.
 * We determine this by checking if the third character of the instance type is
 * a "g".
 *
 * See https://docs.aws.amazon.com/AWSEC2/latest/UserGuide/instance-types.html.
 */
export function isGravitonInstance(
    instanceType: string,
    parent: pulumi.Resource | undefined,
): boolean {
    const match = instanceType.toString().match(ec2InstanceRegex);
    if (!match) {
        throw new pulumi.ResourceError(`Invalid EC2 instance type: ${instanceType}`, parent);
    }

    const processorFamily = match[3];

    return processorFamily === "g";
}

/**
 * Determines the AMI type to use for the given configuration based on the OS, GPU support, and
 * architecture of the instance types.
 */
function determineAmiType(
    os: pulumi.Input<OperatingSystem>,
    gpu: pulumi.Input<boolean> | undefined,
    instanceTypes: pulumi.Input<pulumi.Input<string>[]> | undefined,
    parent: pulumi.Resource | undefined,
): pulumi.Output<AmiType> {
    const architecture = pulumi.output(instanceTypes).apply((instanceTypes) => {
        return pulumi
            .all(instanceTypes ?? [])
            .apply((instanceTypes) => getArchitecture(instanceTypes, parent));
    });

    return pulumi
        .all([os, gpu, architecture])
        .apply(([os, gpu, architecture]) => getAmiType(os, gpu ?? false, architecture, parent));
}

/**
 * Determines the architecture based on the provided instance types. Defaults to "x86_64" if no instance types are provided.
 *
 * @param instanceTypes - An array of instance types.
 * @returns The architecture of the instance types, either "arm64" or "x86_64".
 * @throws {pulumi.ResourceError} If the provided instance types do not share a common architecture.
 */
export function getArchitecture(
    instanceTypes: string[],
    parent: pulumi.Resource | undefined,
): CpuArchitecture {
    let hasGravitonInstances = false;
    let hasX64Instances = false;

    instanceTypes.forEach((instanceType) => {
        if (isGravitonInstance(instanceType, parent)) {
            hasGravitonInstances = true;
        } else {
            hasX64Instances = true;
        }

        if (hasGravitonInstances && hasX64Instances) {
            throw new pulumi.ResourceError(
                "Cannot determine architecture of instance types. The provided instance types do not share a common architecture",
                parent,
            );
        }
    });

    return hasGravitonInstances ? "arm64" : "x86_64";
}<|MERGE_RESOLUTION|>--- conflicted
+++ resolved
@@ -1767,7 +1767,6 @@
      * See for more details: https://docs.aws.amazon.com/eks/latest/userguide/eks-optimized-ami.html.
      */
     amiId?: pulumi.Input<string>;
-<<<<<<< HEAD
 
     /**
      * Extra nodeadm configuration sections to be added to the nodeadm user data.
@@ -1787,8 +1786,6 @@
      * - [Amazon EKS AMI - Nodeadm Configuration](https://awslabs.github.io/amazon-eks-ami/nodeadm/doc/api/).
      */
     nodeadmExtraOptions?: pulumi.Input<pulumi.Input<NodeadmOptions>[]>;
-=======
->>>>>>> 46f69fe2
 };
 
 /**
@@ -1920,11 +1917,7 @@
     amiIdMutuallyExclusive.forEach((key) => {
         if (args.amiId && args[key]) {
             throw new pulumi.ResourceError(
-<<<<<<< HEAD
-                `amiId and ${key} are mutually exclusive to create a managed node group`,
-=======
                 `You cannot specify both amiId and ${key} when creating a managed node group.`,
->>>>>>> 46f69fe2
                 parent,
             );
         }
@@ -1993,13 +1986,9 @@
     // If neither of these are provided, we can use the default launch template for managed node groups.
     if (args.launchTemplate && requiresCustomLaunchTemplate(args)) {
         throw new pulumi.ResourceError(
-<<<<<<< HEAD
             `If you provide a custom launch template, you cannot provide any of ${customLaunchTemplateArgs.join(
                 ", ",
             )}. Please include these in the launch template that you are providing.`,
-=======
-            "If you provide a custom launch template, you cannot provide kubeletExtraArgs, bootstrapExtraArgs, enableIMDSv2, userData or amiId. Please include these in the launch template that you are providing.",
->>>>>>> 46f69fe2
             parent,
         );
     }
@@ -2011,17 +2000,11 @@
         nodeadmExtraOptions: args.nodeadmExtraOptions,
     };
 
-<<<<<<< HEAD
     if (requiresCustomUserData(userDataArgs) && args.userData) {
         throw new pulumi.ResourceError(
             `If you provide custom userData, you cannot provide any of ${customUserDataArgs.join(
                 ", ",
             )}. Please include these in the userData that you are providing.`,
-=======
-    if (requiresCustomUserData(customUserDataArgs) && args.userData) {
-        throw new pulumi.ResourceError(
-            "If you provide a custom userData, you cannot provide kubeletExtraArgs, bootstrapExtraArgs or bottlerocketSettings. Please include these in the userData that you are providing.",
->>>>>>> 46f69fe2
             parent,
         );
     }
@@ -2039,11 +2022,7 @@
     // amiType, releaseVersion and version cannot be set if an AMI ID is set in a custom launch template.
     // The AMI ID is set in the launch template if custom user data is required.
     // See https://docs.aws.amazon.com/eks/latest/userguide/launch-templates.html#mng-ami-id-conditions
-<<<<<<< HEAD
     if (requiresCustomUserData(userDataArgs) || args.userData) {
-=======
-    if (requiresCustomUserData(customUserDataArgs) || args.userData) {
->>>>>>> 46f69fe2
         delete nodeGroupArgs.version;
         delete nodeGroupArgs.releaseVersion;
         delete nodeGroupArgs.amiType;
@@ -2097,20 +2076,7 @@
 ];
 
 function requiresCustomLaunchTemplate(args: Omit<ManagedNodeGroupOptions, "cluster">): boolean {
-<<<<<<< HEAD
     return customLaunchTemplateArgs.some((key) => args[key] !== undefined);
-=======
-    return (
-        requiresCustomUserData({
-            kubeletExtraArgs: args.kubeletExtraArgs,
-            bootstrapExtraArgs: args.bootstrapExtraArgs,
-            bottlerocketSettings: args.bottlerocketSettings,
-        }) ||
-        args.enableIMDSv2 !== undefined ||
-        args.userData !== undefined ||
-        args.amiId !== undefined
-    );
->>>>>>> 46f69fe2
 }
 
 /**
@@ -2175,7 +2141,6 @@
                 taints,
                 args.bottlerocketSettings,
                 args.userData,
-<<<<<<< HEAD
                 nodeadmExtraOptions,
             ])
             .apply(
@@ -2188,11 +2153,6 @@
                     userDataOverride,
                     nodeadmExtraOptions,
                 ]) => {
-=======
-            ])
-            .apply(
-                ([clusterMetadata, os, labels, taints, bottlerocketSettings, userDataOverride]) => {
->>>>>>> 46f69fe2
                     const userDataArgs: ManagedNodeUserDataArgs = {
                         nodeGroupType: "managed",
                         kubeletExtraArgs: args.kubeletExtraArgs,
@@ -2200,12 +2160,8 @@
                         labels,
                         taints,
                         bottlerocketSettings,
-<<<<<<< HEAD
                         userDataOverride,
                         nodeadmExtraOptions,
-=======
-                        userDataOverride: userDataOverride,
->>>>>>> 46f69fe2
                     };
 
                     const userData = createUserData(os, clusterMetadata, userDataArgs, parent);
@@ -2260,6 +2216,9 @@
             metadataOptions,
             // We need to supply an imageId if userData is set, otherwise AWS will attempt to merge the user data which will result in
             // nodes failing to join the cluster.
+            imageId: userData
+                ? args.amiId ?? getRecommendedAMI(args, core.cluster.version, parent)
+                : undefined,
             imageId: userData
                 ? args.amiId ?? getRecommendedAMI(args, core.cluster.version, parent)
                 : undefined,
