// Copyright 2016-2022, Pulumi Corporation.
//
// Licensed under the Apache License, Version 2.0 (the "License");
// you may not use this file except in compliance with the License.
// You may obtain a copy of the License at
//
//     http://www.apache.org/licenses/LICENSE-2.0
//
// Unless required by applicable law or agreed to in writing, software
// distributed under the License is distributed on an "AS IS" BASIS,
// WITHOUT WARRANTIES OR CONDITIONS OF ANY KIND, either express or implied.
// See the License for the specific language governing permissions and
// limitations under the License.

import * as aws from "@pulumi/aws";
import * as awsInputs from "@pulumi/aws/types/input";
import * as k8s from "@pulumi/kubernetes";
import * as pulumi from "@pulumi/pulumi";
import * as crypto from "crypto";
import * as netmask from "netmask";

import { Cluster, ClusterInternal, CoreData } from "./cluster";
import randomSuffix from "./randomSuffix";
import { createNodeGroupSecurityGroup } from "./securitygroup";
import { InputTags } from "./utils";

/**
 * Taint represents a Kubernetes `taint` to apply to all Nodes in a NodeGroup.  See
 * https://kubernetes.io/docs/concepts/configuration/taint-and-toleration/.
 */
export interface Taint {
    /**
     * The value of the taint.
     */
    value: string;
    /**
     * The effect of the taint.
     */
    effect: "NoSchedule" | "NoExecute" | "PreferNoSchedule";
}

/**
 * NodeGroupArgs represents the common configuration settings for NodeGroups.
 */
export interface NodeGroupBaseOptions {
    /**
     * The set of subnets to override and use for the worker node group.
     *
     * Setting this option overrides which subnets to use for the worker node
     * group, regardless if the cluster's `subnetIds` is set, or if
     * `publicSubnetIds` and/or `privateSubnetIds` were set.
     */
    nodeSubnetIds?: pulumi.Input<pulumi.Input<string>[]>;

    /**
     * The instance type to use for the cluster's nodes. Defaults to "t2.medium".
     */
    instanceType?: pulumi.Input<string | aws.ec2.InstanceType>;

    /**
     * Bidding price for spot instance. If set, only spot instances will be added as worker node
     */
    spotPrice?: pulumi.Input<string>;

    /**
     * The security group for the worker node group to communicate with the cluster.
     *
     * This security group requires specific inbound and outbound rules.
     *
     * See for more details:
     * https://docs.aws.amazon.com/eks/latest/userguide/sec-group-reqs.html
     *
     * Note: The `nodeSecurityGroup` option and the cluster option
     * `nodeSecurityGroupTags` are mutually exclusive.
     */
    nodeSecurityGroup?: aws.ec2.SecurityGroup;

    /**
     * The ingress rule that gives node group access.
     */
    clusterIngressRule?: aws.ec2.SecurityGroupRule;

    /**
     * Extra security groups to attach on all nodes in this worker node group.
     *
     * This additional set of security groups captures any user application rules
     * that will be needed for the nodes.
     */
    extraNodeSecurityGroups?: aws.ec2.SecurityGroup[];

    /**
     * Encrypt the root block device of the nodes in the node group.
     *
     * @deprecated This option has been deprecated due to a misspelling.
     * Use the correct nodeRootVolumeEncrypted option instead.
     */
    encryptRootBockDevice?: pulumi.Input<boolean>;

    /**
     * Encrypt the root block device of the nodes in the node group.
     * @deprecated This option has been deprecated for parameter naming coherence.
     * Use the nodeRootVolumeEncrypted option instead.
     */
    encryptRootBlockDevice?: pulumi.Input<boolean>;

    /**
     * Public key material for SSH access to worker nodes. See allowed formats at:
     * https://docs.aws.amazon.com/AWSEC2/latest/UserGuide/ec2-key-pairs.html
     * If not provided, no SSH access is enabled on VMs.
     */
    nodePublicKey?: pulumi.Input<string>;

    /**
     * Name of the key pair to use for SSH access to worker nodes.
     */
    keyName?: pulumi.Input<string>;

    /**
     * The size in GiB of a cluster node's root volume. Defaults to 20.
     */
    nodeRootVolumeSize?: pulumi.Input<number>;

    /**
     * Whether to delete a cluster node's root volume on termination. Defaults to true.
     */
    nodeRootVolumeDeleteOnTermination?: pulumi.Input<boolean>;

    /**
     * Whether to encrypt a cluster node's root volume. Defaults to false.
     */
    nodeRootVolumeEncrypted?: pulumi.Input<boolean>;

    /**
     * Provisioned IOPS for a cluster node's root volume.
     * Only valid for io1 volumes.
     */
    nodeRootVolumeIops?: pulumi.Input<number> | undefined;

    /**
     * Provisioned throughput performance in integer MiB/s for a cluster node's root volume.
     * Only valid for gp3 volumes.
     */
    nodeRootVolumeThroughput?: pulumi.Input<number> | undefined;

    /**
     * Configured EBS type for a cluster node's root volume. Default is gp2.
     */
    nodeRootVolumeType?: "standard" | "gp2" | "gp3" | "st1" | "sc1" | "io1";

    /**
     * Extra code to run on node startup. This code will run after the AWS EKS bootstrapping code and before the node
     * signals its readiness to the managing CloudFormation stack. This code must be a typical user data script:
     * critically it must begin with an interpreter directive (i.e. a `#!`).
     */
    nodeUserData?: pulumi.Input<string>;

    /**
     * User specified code to run on node startup. This code is expected to
     * handle the full AWS EKS bootstrapping code and signal node readiness
     * to the managing CloudFormation stack. This code must be a complete
     * and executable user data script in bash (Linux) or powershell (Windows).
     *
     * See for more details: https://docs.aws.amazon.com/eks/latest/userguide/worker.html
     */
    nodeUserDataOverride?: pulumi.Input<string>;

    /**
     * The number of worker nodes that should be running in the cluster. Defaults to 2.
     */
    desiredCapacity?: pulumi.Input<number>;

    /**
     * The minimum number of worker nodes running in the cluster. Defaults to 1.
     */
    minSize?: pulumi.Input<number>;

    /**
     * The maximum number of worker nodes running in the cluster. Defaults to 2.
     */
    maxSize?: pulumi.Input<number>;

    /**
     * The AMI type for the instance.
     *
     * If you are passing an amiId that is `arm64` type, then we need to ensure
     * that this value is set as `amazon-linux-2-arm64`.
     *
     * Note: `amiType` and `gpu` are mutually exclusive.
     */
    amiType?: pulumi.Input<string>;

    /**
     * The AMI ID to use for the worker nodes.
     *
     * Defaults to the latest recommended EKS Optimized Linux AMI from the
     * AWS Systems Manager Parameter Store.
     *
     * Note: `amiId` and `gpu` are mutually exclusive.
     *
     * See for more details:
     * - https://docs.aws.amazon.com/eks/latest/userguide/eks-optimized-ami.html.
     */
    amiId?: pulumi.Input<string>;

    /**
     * Use the latest recommended EKS Optimized Linux AMI with GPU support for
     * the worker nodes from the AWS Systems Manager Parameter Store.
     *
     * Defaults to false.
     *
     * Note: `gpu` and `amiId` are mutually exclusive.
     *
     * See for more details:
     * - https://docs.aws.amazon.com/eks/latest/userguide/eks-optimized-ami.html.
     * - https://docs.aws.amazon.com/eks/latest/userguide/retrieve-ami-id.html
     */
    gpu?: pulumi.Input<boolean>;

    /**
     * Custom k8s node labels to be attached to each woker node.  Adds the given key/value pairs to the `--node-labels`
     * kubelet argument.
     */
    labels?: { [key: string]: string };

    /**
     * Custom k8s node taints to be attached to each worker node.  Adds the given taints to the `--register-with-taints`
     * kubelet argument.
     */
    taints?: { [key: string]: Taint };

    /**
     * Extra args to pass to the Kubelet.  Corresponds to the options passed in the `--kubeletExtraArgs` flag to
     * `/etc/eks/bootstrap.sh`.  For example, '--port=10251 --address=0.0.0.0'. Note that the `labels` and `taints`
     * properties will be applied to this list (using `--node-labels` and `--register-with-taints` respectively) after
     * to the expicit `kubeletExtraArgs`.
     */
    kubeletExtraArgs?: string;

    /**
     * Additional args to pass directly to `/etc/eks/bootstrap.sh`.  Fror details on available options, see:
     * https://github.com/awslabs/amazon-eks-ami/blob/master/files/bootstrap.sh.  Note that the `--apiserver-endpoint`,
     * `--b64-cluster-ca` and `--kubelet-extra-args` flags are included automatically based on other configuration
     * parameters.
     */
    bootstrapExtraArgs?: string;

    /**
     * Whether or not to auto-assign public IP addresses on the EKS worker nodes.
     * If this toggle is set to true, the EKS workers will be
     * auto-assigned public IPs. If false, they will not be auto-assigned
     * public IPs.
     */
    nodeAssociatePublicIpAddress?: boolean;

    /**
     * Desired Kubernetes master / control plane version. If you do not specify a value, the latest available version is used.
     */
    version?: pulumi.Input<string>;

    /**
     * The instance profile to use for this node group. Note, the role for the instance profile
     * must be supplied in the ClusterOptions as either: 'instanceRole', or as a role of 'instanceRoles'.
     */
    instanceProfile?: aws.iam.InstanceProfile;

    /**
     * The tags to apply to the NodeGroup's AutoScalingGroup in the
     * CloudFormation Stack.
     *
     * Per AWS, all stack-level tags, including automatically created tags, and
     * the `cloudFormationTags` option are propagated to resources that AWS
     * CloudFormation supports, including the AutoScalingGroup. See
     * https://docs.aws.amazon.com/AWSCloudFormation/latest/UserGuide/aws-properties-resource-tags.html
     *
     * Note: Given the inheritance of auto-generated CF tags and
     * `cloudFormationTags`, you should either supply the tag in
     * `autoScalingGroupTags` or `cloudFormationTags`, but not both.
     */
    autoScalingGroupTags?: InputTags;

    /**
     * The tags to apply to the CloudFormation Stack of the Worker NodeGroup.
     *
     * Note: Given the inheritance of auto-generated CF tags and
     * `cloudFormationTags`, you should either supply the tag in
     * `autoScalingGroupTags` or `cloudFormationTags`, but not both.
     */
    cloudFormationTags?: InputTags;
}

/**
 * NodeGroupOptions describes the configuration options accepted by a NodeGroup component.
 */
export interface NodeGroupOptions extends NodeGroupBaseOptions {
    /**
     * The target EKS cluster.
     */
    cluster: Cluster | CoreData;
}

/**
 * NodeGroupV2Options describes the configuration options accepted by a NodeGroupV2 component.
 */
export interface NodeGroupV2Options extends NodeGroupOptions {
    /**
     * The minimum amount of instances that should remain available during an instance refresh,
     * expressed as a percentage.
     *
     * Defaults to 50.
     */
    minRefreshPercentage?: pulumi.Input<number>;

<<<<<<< HEAD
    launchTemplateTagSpecifications?: pulumi.Input<pulumi.Input<awsInputs.ec2.LaunchTemplateTagSpecification>[]>;

    metadataOptions?: pulumi.Input<awsInputs.ec2.InstanceMetadataOptions>;
=======
    launchTemplateTagSpecifications?: pulumi.Input<
        pulumi.Input<awsInputs.ec2.LaunchTemplateTagSpecification>[]
    >;
>>>>>>> 96184ba8
}

/**
 * NodeGroupData describes the resources created for the given NodeGroup.
 */
export interface NodeGroupData {
    /**
     * The security group for the node group to communicate with the cluster.
     */
    nodeSecurityGroup: aws.ec2.SecurityGroup;
    /**
     * The CloudFormation Stack which defines the node group's AutoScalingGroup.
     */
    cfnStack: aws.cloudformation.Stack;
    /**
     * The AutoScalingGroup name for the node group.
     */
    autoScalingGroupName: pulumi.Output<string>;
    /**
     * The additional security groups for the node group that captures user-specific rules.
     */
    extraNodeSecurityGroups?: aws.ec2.SecurityGroup[];
}

export interface NodeGroupV2Data {
    /**
     * The security group for the node group to communicate with the cluster.
     */
    nodeSecurityGroup: aws.ec2.SecurityGroup;
    /**
     * The AutoScalingGroup name for the node group.
     */
    autoScalingGroup: aws.autoscaling.Group;
    /**
     * The additional security groups for the node group that captures user-specific rules.
     */
    extraNodeSecurityGroups?: aws.ec2.SecurityGroup[];
}

/**
 * NodeGroup is a component that wraps the AWS EC2 instances that provide compute capacity for an EKS cluster.
 */
export class NodeGroup extends pulumi.ComponentResource implements NodeGroupData {
    /**
     * The security group for the node group to communicate with the cluster.
     */
    public readonly nodeSecurityGroup: aws.ec2.SecurityGroup;
    /**
     * The additional security groups for the node group that captures user-specific rules.
     */
    public readonly extraNodeSecurityGroups: aws.ec2.SecurityGroup[];

    /**
     * The CloudFormation Stack which defines the Node AutoScalingGroup.
     */
    cfnStack: aws.cloudformation.Stack;

    /**
     * The AutoScalingGroup name for the Node group.
     */
    autoScalingGroupName: pulumi.Output<string>;

    /**
     * Create a new EKS cluster with worker nodes, optional storage classes, and deploy the Kubernetes Dashboard if
     * requested.
     *
     * @param name The _unique_ name of this component.
     * @param args The arguments for this cluster.
     * @param opts A bag of options that control this component's behavior.
     */
    constructor(name: string, args: NodeGroupOptions, opts?: pulumi.ComponentResourceOptions) {
        super("eks:index:NodeGroup", name, args, opts);

        const group = createNodeGroup(name, args, this, opts?.provider);
        this.nodeSecurityGroup = group.nodeSecurityGroup;
        this.cfnStack = group.cfnStack;
        this.autoScalingGroupName = group.autoScalingGroupName;
        this.registerOutputs(undefined);
    }
}

/**
 * This is a variant of `NodeGroup` that is used for the MLC `NodeGroup`. We don't just use `NodeGroup`,
 * because we need to accept `ClusterInternal` as the `cluster` arg, so we can correctly pull out `cluster.core`
 * for use in creating the `NodeGroup`.
 *
 * @internal
 */
export class NodeGroupInternal extends pulumi.ComponentResource {
    public readonly autoScalingGroupName!: pulumi.Output<string>;
    public readonly cfnStack!: pulumi.Output<aws.cloudformation.Stack>;
    public readonly extraNodeSecurityGroups!: pulumi.Output<aws.ec2.SecurityGroup[]>;
    public readonly nodeSecurityGroup!: pulumi.Output<aws.ec2.SecurityGroup>;

    constructor(name: string, args: NodeGroupInternalArgs, opts?: pulumi.ComponentResourceOptions) {
        const type = "eks:index:NodeGroup";

        if (opts?.urn) {
            const props = {
                autoScalingGroupName: undefined,
                cfnStack: undefined,
                extraNodeSecurityGroups: undefined,
                nodeSecurityGroup: undefined,
            };
            super(type, name, props, opts);
            return;
        }

        super(type, name, args, opts);

        const core = pulumi
            .output(args.cluster)
            .apply((c) => (c instanceof ClusterInternal ? c.core : c)) as pulumi.Output<
            pulumi.Unwrap<CoreData>
        >;

        const group = createNodeGroupInternal(name, args, core, this, opts?.provider);
        this.autoScalingGroupName = group.autoScalingGroupName;
        this.cfnStack = pulumi.output(group.cfnStack);
        this.extraNodeSecurityGroups = pulumi.output(group.extraNodeSecurityGroups ?? []);
        this.nodeSecurityGroup = pulumi.output(group.nodeSecurityGroup);
        this.registerOutputs({
            autoScalingGroupName: this.autoScalingGroupName,
            cfnStack: this.cfnStack,
            extraNodeSecurityGroups: this.extraNodeSecurityGroups,
            nodeSecurityGroup: this.nodeSecurityGroup,
        });
    }
}

/** @internal */
export type NodeGroupInternalArgs = Omit<NodeGroupOptions, "cluster"> & {
    cluster: pulumi.Input<ClusterInternal | pulumi.Unwrap<CoreData>>;
};

export class NodeGroupV2 extends pulumi.ComponentResource implements NodeGroupV2Data {
    /**
     * The security group for the node group to communicate with the cluster.
     */
    public readonly nodeSecurityGroup: aws.ec2.SecurityGroup;
    /**
     * The additional security groups for the node group that captures user-specific rules.
     */
    public readonly extraNodeSecurityGroups: aws.ec2.SecurityGroup[];

    /**
     * The AutoScalingGroup name for the Node group.
     */
    autoScalingGroup: aws.autoscaling.Group;

    /**
     * Create a new EKS cluster with worker nodes, optional storage classes, and deploy the Kubernetes Dashboard if
     * requested.
     *
     * @param name The _unique_ name of this component.
     * @param args The arguments for this cluster.
     * @param opts A bag of options that control this component's behavior.
     */
    constructor(name: string, args: NodeGroupV2Options, opts?: pulumi.ComponentResourceOptions) {
        super("eks:index:NodeGroupV2", name, args, opts);

        const group = createNodeGroupV2(name, args, this, opts?.provider);
        this.nodeSecurityGroup = group.nodeSecurityGroup;
        this.autoScalingGroup = group.autoScalingGroup;
        this.registerOutputs(undefined);
    }
}

/**
 * This is a variant of `NodeGroupV2` that is used for the MLC `NodeGroupV2`. We don't just use `NodeGroupV2`,
 * because we need to accept `ClusterInternal` as the `cluster` arg, so we can correctly pull out `cluster.core`
 * for use in creating the `NodeGroupV2`.
 *
 * @internal
 */
export class NodeGroupV2Internal extends pulumi.ComponentResource {
    public readonly autoScalingGroup!: pulumi.Output<aws.autoscaling.Group>;
    public readonly extraNodeSecurityGroups!: pulumi.Output<aws.ec2.SecurityGroup[]>;
    public readonly nodeSecurityGroup!: pulumi.Output<aws.ec2.SecurityGroup>;

    constructor(
        name: string,
        args: NodeGroupV2InternalArgs,
        opts?: pulumi.ComponentResourceOptions,
    ) {
        const type = "eks:index:NodeGroupV2";

        if (opts?.urn) {
            const props = {
                autoScalingGroup: undefined,
                extraNodeSecurityGroups: undefined,
                nodeSecurityGroup: undefined,
            };
            super(type, name, props, opts);
            return;
        }

        super(type, name, args, opts);

        const core = pulumi
            .output(args.cluster)
            .apply((c) => (c instanceof ClusterInternal ? c.core : c)) as pulumi.Output<
            pulumi.Unwrap<CoreData>
        >;

        const group = createNodeGroupV2Internal(name, args, core, this, opts?.provider);
        this.autoScalingGroup = pulumi.output(group.autoScalingGroup);
        this.extraNodeSecurityGroups = pulumi.output(group.extraNodeSecurityGroups ?? []);
        this.nodeSecurityGroup = pulumi.output(group.nodeSecurityGroup);
        this.registerOutputs({
            autoScalingGroup: this.autoScalingGroup,
            extraNodeSecurityGroups: this.extraNodeSecurityGroups,
            nodeSecurityGroup: this.nodeSecurityGroup,
        });
    }
}

/** @internal */
export type NodeGroupV2InternalArgs = Omit<NodeGroupV2Options, "cluster"> & {
    cluster: pulumi.Input<ClusterInternal | pulumi.Unwrap<CoreData>>;
};

/**
 * Create a self-managed node group using CloudFormation and an ASG.
 *
 * See for more details:
 * https://docs.aws.amazon.com/eks/latest/userguide/worker.html
 */
export function createNodeGroup(
    name: string,
    args: NodeGroupOptions,
    parent: pulumi.ComponentResource,
    provider?: pulumi.ProviderResource,
): NodeGroupData {
    const core = args.cluster instanceof Cluster ? args.cluster.core : args.cluster;
    return createNodeGroupInternal(name, args, pulumi.output(core), parent, provider);
}

function createNodeGroupInternal(
    name: string,
    args: Omit<NodeGroupOptions, "cluster">,
    core: pulumi.Output<pulumi.Unwrap<CoreData>>,
    parent: pulumi.ComponentResource,
    provider?: pulumi.ProviderResource,
): NodeGroupData {
    const instanceProfile = core.apply((c) => {
        if (!args.instanceProfile && !c.nodeGroupOptions.instanceProfile) {
            throw new Error(`an instanceProfile is required`);
        }
        return args.instanceProfile ?? c.nodeGroupOptions.instanceProfile!;
    });

    core.apply((c) => {
        if (c.nodeGroupOptions.nodeSecurityGroup && args.nodeSecurityGroup) {
            if (
                c.nodeSecurityGroupTags &&
                c.nodeGroupOptions.nodeSecurityGroup.id !== args.nodeSecurityGroup.id
            ) {
                throw new Error(
                    `The NodeGroup's nodeSecurityGroup and the cluster option nodeSecurityGroupTags are mutually exclusive. Choose a single approach`,
                );
            }
        }
    });

    if (args.nodePublicKey && args.keyName) {
        throw new Error(
            "nodePublicKey and keyName are mutually exclusive. Choose a single approach",
        );
    }

    if (args.amiId && args.gpu) {
        throw new Error("amiId and gpu are mutually exclusive.");
    }

    if (
        args.nodeUserDataOverride &&
        (args.nodeUserData ||
            args.labels ||
            args.taints ||
            args.kubeletExtraArgs ||
            args.bootstrapExtraArgs)
    ) {
        throw new Error(
            "nodeUserDataOverride and any combination of {nodeUserData, labels, taints, kubeletExtraArgs, or bootstrapExtraArgs} is mutually exclusive.",
        );
    }

    let nodeSecurityGroup: aws.ec2.SecurityGroup;
    const eksCluster = core.cluster;

    const cfnStackDeps = core.apply((c) => {
        const result: pulumi.Resource[] = [];
        if (c.vpcCni !== undefined) {
            result.push(c.vpcCni);
        }
        if (c.eksNodeAccess !== undefined) {
            result.push(c.eksNodeAccess);
        }
        return result;
    });

    let eksClusterIngressRule: aws.ec2.SecurityGroupRule = args.clusterIngressRule!;
    if (args.nodeSecurityGroup) {
        nodeSecurityGroup = args.nodeSecurityGroup;
        if (eksClusterIngressRule === undefined) {
            throw new Error(
                `invalid args for node group ${name}, clusterIngressRule is required when nodeSecurityGroup is manually specified`,
            );
        }
    } else {
        [nodeSecurityGroup, eksClusterIngressRule] = createNodeGroupSecurityGroup(
            name,
            {
                vpcId: core.vpcId,
                clusterSecurityGroup: core.clusterSecurityGroup,
                eksCluster: eksCluster,
                tags: pulumi.all([core.tags, core.nodeSecurityGroupTags]).apply(
                    ([tags, nodeSecurityGroupTags]) =>
                        <aws.Tags>{
                            ...nodeSecurityGroupTags,
                            ...tags,
                        },
                ),
            },
            parent,
        );
    }

    // This apply is necessary in s.t. the launchConfiguration picks up a
    // dependency on the eksClusterIngressRule. The nodes may fail to
    // connect to the cluster if we attempt to create them before the
    // ingress rule is applied.
    const nodeSecurityGroupId = pulumi
        .all([nodeSecurityGroup.id, eksClusterIngressRule.id])
        .apply(([id]) => id);

    // Collect the IDs of any extra, user-specific security groups.
    const extraNodeSecurityGroupIds = args.extraNodeSecurityGroups
        ? args.extraNodeSecurityGroups.map((sg) => sg.id)
        : [];

    // If requested, add a new EC2 KeyPair for SSH access to the instances.
    let keyName = args.keyName;
    if (args.nodePublicKey) {
        const key = new aws.ec2.KeyPair(
            `${name}-keyPair`,
            {
                publicKey: args.nodePublicKey,
            },
            { parent, provider },
        );
        keyName = key.keyName;
    }

    const cfnStackName = randomSuffix(`${name}-cfnStackName`, name, { parent });

    const awsRegion = pulumi.output(aws.getRegion({}, { parent, async: true }));
    const userDataArg = args.nodeUserData || pulumi.output("");

    const kubeletExtraArgs = args.kubeletExtraArgs ? args.kubeletExtraArgs.split(" ") : [];
    if (args.labels) {
        const parts = [];
        for (const key of Object.keys(args.labels)) {
            parts.push(key + "=" + args.labels[key]);
        }
        if (parts.length > 0) {
            kubeletExtraArgs.push("--node-labels=" + parts.join(","));
        }
    }
    if (args.taints) {
        const parts = [];
        for (const key of Object.keys(args.taints)) {
            const taint = args.taints[key];
            parts.push(key + "=" + taint.value + ":" + taint.effect);
        }
        if (parts.length > 0) {
            kubeletExtraArgs.push("--register-with-taints=" + parts.join(","));
        }
    }
    let bootstrapExtraArgs = args.bootstrapExtraArgs ? " " + args.bootstrapExtraArgs : "";
    if (kubeletExtraArgs.length === 1) {
        // For backward compatibility with previous versions of this package, don't wrap a single argument with `''`.
        bootstrapExtraArgs += ` --kubelet-extra-args ${kubeletExtraArgs[0]}`;
    } else if (kubeletExtraArgs.length > 1) {
        bootstrapExtraArgs += ` --kubelet-extra-args '${kubeletExtraArgs.join(" ")}'`;
    }

    const userdata = pulumi
        .all([
            awsRegion,
            eksCluster.name,
            eksCluster.endpoint,
            eksCluster.certificateAuthority,
            cfnStackName,
            userDataArg,
        ])
        .apply(([region, clusterName, clusterEndpoint, clusterCa, stackName, customUserData]) => {
            if (customUserData !== "") {
                customUserData = `cat >/opt/user-data <<${stackName}-user-data
${customUserData}
${stackName}-user-data
chmod +x /opt/user-data
/opt/user-data
`;
            }

            return `#!/bin/bash

/etc/eks/bootstrap.sh --apiserver-endpoint "${clusterEndpoint}" --b64-cluster-ca "${clusterCa.data}" "${clusterName}"${bootstrapExtraArgs}
${customUserData}
/opt/aws/bin/cfn-signal --exit-code $? --stack ${stackName} --resource NodeGroup --region ${region.name}
`;
        });

    const version = pulumi.output(args.version || core.cluster.version);

    // https://docs.aws.amazon.com/eks/latest/userguide/retrieve-ami-id.html
    let amiId: pulumi.Input<string> | undefined = args.amiId;
    if (!amiId) {
        const amiType = args.amiType ?? args.gpu ? "amazon-linux-2-gpu" : "amazon-linux-2";
        amiId = version.apply((v) => {
            const parameterName = `/aws/service/eks/optimized-ami/${v}/${amiType}/recommended/image_id`;
            return pulumi.output(
                aws.ssm.getParameter({ name: parameterName }, { parent, async: true }),
            ).value;
        });
    }

    // Enable auto-assignment of public IP addresses on worker nodes for
    // backwards compatibility on existing EKS clusters launched with it
    // enabled. Defaults to `true`.
    let nodeAssociatePublicIpAddress: boolean = true;
    if (args.nodeAssociatePublicIpAddress !== undefined) {
        nodeAssociatePublicIpAddress = args.nodeAssociatePublicIpAddress;
    }

    const numeric = new RegExp("^d+$");

    if (args.nodeRootVolumeIops && args.nodeRootVolumeType !== "io1") {
        throw new Error(
            "Cannot create a cluster node root volume of non-io1 type with provisioned IOPS (nodeRootVolumeIops).",
        );
    }

    if (args.nodeRootVolumeType === "io1" && args.nodeRootVolumeIops) {
        if (!numeric.test(args.nodeRootVolumeIops?.toString())) {
            throw new Error(
                "Cannot create a cluster node root volume of io1 type without provisioned IOPS (nodeRootVolumeIops) as integer value.",
            );
        }
    }

    if (args.nodeRootVolumeThroughput && args.nodeRootVolumeType !== "gp3") {
        throw new Error(
            "Cannot create a cluster node root volume of non-gp3 type with provisioned throughput (nodeRootVolumeThroughput).",
        );
    }

    if (args.nodeRootVolumeType === "gp3" && args.nodeRootVolumeThroughput) {
        if (!numeric.test(args.nodeRootVolumeThroughput?.toString())) {
            throw new Error(
                "Cannot create a cluster node root volume of gp3 type without provisioned throughput (nodeRootVolumeThroughput) as integer value.",
            );
        }
    }

    const nodeLaunchConfiguration = new aws.ec2.LaunchConfiguration(
        `${name}-nodeLaunchConfiguration`,
        {
            associatePublicIpAddress: nodeAssociatePublicIpAddress,
            imageId: amiId,
            instanceType: args.instanceType || "t2.medium",
            iamInstanceProfile: instanceProfile,
            keyName: keyName,
            securityGroups: [nodeSecurityGroupId, ...extraNodeSecurityGroupIds],
            spotPrice: args.spotPrice,
            rootBlockDevice: {
                encrypted:
                    args.encryptRootBlockDevice ??
                    args.encryptRootBockDevice ??
                    args.nodeRootVolumeEncrypted ??
                    false,
                volumeSize: args.nodeRootVolumeSize ?? 20, // GiB
                volumeType: args.nodeRootVolumeType ?? "gp2",
                iops: args.nodeRootVolumeIops,
                throughput: args.nodeRootVolumeThroughput,
                deleteOnTermination: args.nodeRootVolumeDeleteOnTermination ?? true,
            },
            userData: args.nodeUserDataOverride || userdata,
        },
        { parent, provider },
    );

    // Compute the worker node group subnets to use from the various approaches.
    let workerSubnetIds: pulumi.Output<string[]>;
    if (args.nodeSubnetIds !== undefined) {
        // Use the specified override subnetIds.
        workerSubnetIds = pulumi.output(args.nodeSubnetIds);
    } else {
        workerSubnetIds = core.apply((c) => {
            if (c.privateSubnetIds !== undefined) {
                // Use the specified private subnetIds.
                return Promise.resolve(c.privateSubnetIds);
            } else if (c.publicSubnetIds !== undefined) {
                // Use the specified public subnetIds.
                return Promise.resolve(c.publicSubnetIds);
            } else {
                // Use subnetIds from the cluster. Compute / auto-discover the private worker subnetIds from this set.
                return computeWorkerSubnets(parent, c.subnetIds);
            }
        });
    }

    // Configure the settings for the autoscaling group.
    if (args.desiredCapacity === undefined) {
        args.desiredCapacity = 2;
    }
    if (args.minSize === undefined) {
        args.minSize = 1;
    }
    if (args.maxSize === undefined) {
        args.maxSize = 2;
    }
    let minInstancesInService = 1;
    if (args.spotPrice) {
        minInstancesInService = 0;
    }
    const autoScalingGroupTags: InputTags = pulumi
        .all([eksCluster.name, args.autoScalingGroupTags])
        .apply(
            ([clusterName, asgTags]) =>
                <aws.Tags>{
                    Name: `${clusterName}-worker`,
                    [`kubernetes.io/cluster/${clusterName}`]: "owned",
                    ...asgTags,
                },
        );

    const cfnTemplateBody = pulumi
        .all([
            nodeLaunchConfiguration.id,
            args.desiredCapacity,
            args.minSize,
            args.maxSize,
            tagsToAsgTags(autoScalingGroupTags),
            workerSubnetIds.apply(JSON.stringify),
        ])
        .apply(
            ([launchConfig, desiredCapacity, minSize, maxSize, asgTags, vpcSubnetIds]) => `
                AWSTemplateFormatVersion: '2010-09-09'
                Outputs:
                    NodeGroup:
                        Value: !Ref NodeGroup
                Resources:
                    NodeGroup:
                        Type: AWS::AutoScaling::AutoScalingGroup
                        Properties:
                          DesiredCapacity: ${desiredCapacity}
                          LaunchConfigurationName: ${launchConfig}
                          MinSize: ${minSize}
                          MaxSize: ${maxSize}
                          VPCZoneIdentifier: ${vpcSubnetIds}
                          Tags:
                          ${asgTags}
                        UpdatePolicy:
                          AutoScalingRollingUpdate:
                            MinInstancesInService: '${minInstancesInService}'
                            MaxBatchSize: '1'
                `,
        );

    const cfnStack = new aws.cloudformation.Stack(
        `${name}-nodes`,
        {
            name: cfnStackName,
            templateBody: cfnTemplateBody,
            tags: pulumi.all([core.tags, args.cloudFormationTags]).apply(
                ([tags, cloudFormationTags]) =>
                    <aws.Tags>{
                        Name: `${name}-nodes`,
                        ...cloudFormationTags,
                        ...tags,
                    },
            ),
        },
        { parent, dependsOn: cfnStackDeps, provider },
    );

    const autoScalingGroupName = cfnStack.outputs.apply((outputs) => {
        if (!("NodeGroup" in outputs)) {
            throw new Error(
                "CloudFormation stack is not ready. Stack output key 'NodeGroup' does not exist.",
            );
        }
        return outputs["NodeGroup"];
    });

    return {
        nodeSecurityGroup: nodeSecurityGroup,
        cfnStack: cfnStack,
        autoScalingGroupName: autoScalingGroupName,
        extraNodeSecurityGroups: args.extraNodeSecurityGroups,
    };
}

/**
 * Create a self-managed node group using a Launch Template and an ASG.
 *
 * See for more details:
 * https://docs.aws.amazon.com/eks/latest/userguide/worker.html
 */
export function createNodeGroupV2(
    name: string,
    args: NodeGroupV2Options,
    parent: pulumi.ComponentResource,
    provider?: pulumi.ProviderResource,
): NodeGroupV2Data {
    const core = args.cluster instanceof Cluster ? args.cluster.core : args.cluster;
    return createNodeGroupV2Internal(name, args, pulumi.output(core), parent, provider);
}

function createNodeGroupV2Internal(
    name: string,
    args: Omit<NodeGroupV2Options, "cluster">,
    core: pulumi.Output<pulumi.Unwrap<CoreData>>,
    parent: pulumi.ComponentResource,
    provider?: pulumi.ProviderResource,
): NodeGroupV2Data {
    const instanceProfileArn = core.apply((c) => {
        if (!args.instanceProfile && !c.nodeGroupOptions.instanceProfile) {
            throw new Error(`an instanceProfile is required`);
        }
        return args.instanceProfile?.arn ?? c.nodeGroupOptions.instanceProfile!.arn;
    });

    core.apply((c) => {
        if (c.nodeGroupOptions.nodeSecurityGroup && args.nodeSecurityGroup) {
            if (
                c.nodeSecurityGroupTags &&
                c.nodeGroupOptions.nodeSecurityGroup.id !== args.nodeSecurityGroup.id
            ) {
                throw new Error(
                    `The NodeGroup's nodeSecurityGroup and the cluster option nodeSecurityGroupTags are mutually exclusive. Choose a single approach`,
                );
            }
        }
    });

    if (args.nodePublicKey && args.keyName) {
        throw new Error(
            "nodePublicKey and keyName are mutually exclusive. Choose a single approach",
        );
    }

    if (args.amiId && args.gpu) {
        throw new Error("amiId and gpu are mutually exclusive.");
    }

    if (
        args.nodeUserDataOverride &&
        (args.nodeUserData ||
            args.labels ||
            args.taints ||
            args.kubeletExtraArgs ||
            args.bootstrapExtraArgs)
    ) {
        throw new Error(
            "nodeUserDataOverride and any combination of {nodeUserData, labels, taints, kubeletExtraArgs, or bootstrapExtraArgs} is mutually exclusive.",
        );
    }

    let nodeSecurityGroup: aws.ec2.SecurityGroup;
    const eksCluster = core.cluster;

    const nodeGroupDeps = core.apply((c) => {
        const result: pulumi.Resource[] = [];
        if (c.vpcCni !== undefined) {
            result.push(c.vpcCni);
        }
        if (c.eksNodeAccess !== undefined) {
            result.push(c.eksNodeAccess);
        }
        return result;
    });

    let eksClusterIngressRule: aws.ec2.SecurityGroupRule = args.clusterIngressRule!;
    if (args.nodeSecurityGroup) {
        nodeSecurityGroup = args.nodeSecurityGroup;
        if (eksClusterIngressRule === undefined) {
            throw new Error(
                `invalid args for node group ${name}, clusterIngressRule is required when nodeSecurityGroup is manually specified`,
            );
        }
    } else {
        [nodeSecurityGroup, eksClusterIngressRule] = createNodeGroupSecurityGroup(
            name,
            {
                vpcId: core.vpcId,
                clusterSecurityGroup: core.clusterSecurityGroup,
                eksCluster: eksCluster,
                tags: core.apply(
                    (c) =>
                        <aws.Tags>{
                            ...c.nodeSecurityGroupTags,
                            ...c.tags,
                        },
                ),
            },
            parent,
        );
    }

    // This apply is necessary in s.t. the launchConfiguration picks up a
    // dependency on the eksClusterIngressRule. The nodes may fail to
    // connect to the cluster if we attempt to create them before the
    // ingress rule is applied.
    const nodeSecurityGroupId = pulumi
        .all([nodeSecurityGroup.id, eksClusterIngressRule.id])
        .apply(([id]) => id);

    // Collect the IDs of any extra, user-specific security groups.
    const extraNodeSecurityGroupIds = args.extraNodeSecurityGroups
        ? args.extraNodeSecurityGroups.map((sg) => sg.id)
        : [];
    const extraNodeSecurityGroupNames = args.extraNodeSecurityGroups
        ? args.extraNodeSecurityGroups.map((sg) => sg.name)
        : [];

    // If requested, add a new EC2 KeyPair for SSH access to the instances.
    let keyName = args.keyName;
    if (args.nodePublicKey) {
        const key = new aws.ec2.KeyPair(
            `${name}-keyPair`,
            {
                publicKey: args.nodePublicKey,
            },
            { parent, provider },
        );
        keyName = key.keyName;
    }

    const awsRegion = pulumi.output(aws.getRegion({}, { parent, async: true }));
    const userDataArg = args.nodeUserData || pulumi.output("");

    const kubeletExtraArgs = args.kubeletExtraArgs ? args.kubeletExtraArgs.split(" ") : [];
    if (args.labels) {
        const parts = [];
        for (const key of Object.keys(args.labels)) {
            parts.push(key + "=" + args.labels[key]);
        }
        if (parts.length > 0) {
            kubeletExtraArgs.push("--node-labels=" + parts.join(","));
        }
    }
    if (args.taints) {
        const parts = [];
        for (const key of Object.keys(args.taints)) {
            const taint = args.taints[key];
            parts.push(key + "=" + taint.value + ":" + taint.effect);
        }
        if (parts.length > 0) {
            kubeletExtraArgs.push("--register-with-taints=" + parts.join(","));
        }
    }
    let bootstrapExtraArgs = args.bootstrapExtraArgs ? " " + args.bootstrapExtraArgs : "";
    if (kubeletExtraArgs.length === 1) {
        // For backward compatibility with previous versions of this package, don't wrap a single argument with `''`.
        bootstrapExtraArgs += ` --kubelet-extra-args ${kubeletExtraArgs[0]}`;
    } else if (kubeletExtraArgs.length > 1) {
        bootstrapExtraArgs += ` --kubelet-extra-args '${kubeletExtraArgs.join(" ")}'`;
    }

    const userdata = pulumi
        .all([
            awsRegion,
            eksCluster.name,
            eksCluster.endpoint,
            eksCluster.certificateAuthority,
            name,
            userDataArg,
            args.nodeUserDataOverride,
        ])
        .apply(
            ([
                region,
                clusterName,
                clusterEndpoint,
                clusterCa,
                stackName,
                customUserData,
                nodeUserDataOverride,
            ]) => {
                if (nodeUserDataOverride !== undefined && nodeUserDataOverride !== "") {
                    return nodeUserDataOverride;
                }
                if (customUserData !== "") {
                    customUserData = `cat >/opt/user-data <<${stackName}-user-data
${customUserData}
${stackName}-user-data
chmod +x /opt/user-data
/opt/user-data
`;
                }

                return `#!/bin/bash

/etc/eks/bootstrap.sh --apiserver-endpoint "${clusterEndpoint}" --b64-cluster-ca "${clusterCa.data}" "${clusterName}"${bootstrapExtraArgs}
${customUserData}
`;
            },
        )
        .apply((x) => Buffer.from(x, "utf-8").toString("base64")); // Launch Templates require user data to be passed as base64.

    const version = pulumi.output(args.version || core.cluster.version);

    // https://docs.aws.amazon.com/eks/latest/userguide/retrieve-ami-id.html
    let amiId: pulumi.Input<string> | undefined = args.amiId;
    if (!amiId) {
        const amiType = args.amiType ?? args.gpu ? "amazon-linux-2-gpu" : "amazon-linux-2";
        amiId = version.apply((v) => {
            const parameterName = `/aws/service/eks/optimized-ami/${v}/${amiType}/recommended/image_id`;
            return pulumi.output(
                aws.ssm.getParameter({ name: parameterName }, { parent, async: true }),
            ).value;
        });
    }

    // Enable auto-assignment of public IP addresses on worker nodes for
    // backwards compatibility on existing EKS clusters launched with it
    // enabled. Defaults to `true`.
    let nodeAssociatePublicIpAddress: boolean = true;
    if (args.nodeAssociatePublicIpAddress !== undefined) {
        nodeAssociatePublicIpAddress = args.nodeAssociatePublicIpAddress;
    }

    const numeric = new RegExp("^d+$");

    if (args.nodeRootVolumeIops && args.nodeRootVolumeType !== "io1") {
        throw new Error(
            "Cannot create a cluster node root volume of non-io1 type with provisioned IOPS (nodeRootVolumeIops).",
        );
    }

    if (args.nodeRootVolumeType === "io1" && args.nodeRootVolumeIops) {
        if (!numeric.test(args.nodeRootVolumeIops?.toString())) {
            throw new Error(
                "Cannot create a cluster node root volume of io1 type without provisioned IOPS (nodeRootVolumeIops) as integer value.",
            );
        }
    }

    if (args.nodeRootVolumeThroughput && args.nodeRootVolumeType !== "gp3") {
        throw new Error(
            "Cannot create a cluster node root volume of non-gp3 type with provisioned throughput (nodeRootVolumeThroughput).",
        );
    }

    if (args.nodeRootVolumeType === "gp3" && args.nodeRootVolumeThroughput) {
        if (!numeric.test(args.nodeRootVolumeThroughput?.toString())) {
            throw new Error(
                "Cannot create a cluster node root volume of gp3 type without provisioned throughput (nodeRootVolumeThroughput) as integer value.",
            );
        }
    }

    const marketOptions = args.spotPrice
        ? {
              marketType: "spot",
              spotOptions: {
                  maxPrice: args.spotPrice,
              },
          }
        : {};

    const device = pulumi.output(amiId).apply((id) =>
        aws.ec2.getAmi({
            owners: ["self", "amazon"],
            filters: [
                {
                    name: "image-id",
                    values: [id],
                },
            ],
        }),
    ).blockDeviceMappings[0].deviceName;

    const nodeLaunchTemplate = new aws.ec2.LaunchTemplate(
        `${name}-launchTemplate`,
        {
            imageId: amiId,
            instanceType: args.instanceType || "t2.medium",
            iamInstanceProfile: { arn: instanceProfileArn },
            keyName: keyName,
            instanceMarketOptions: marketOptions,
            blockDeviceMappings: [
                {
                    deviceName: device,
                    ebs: {
                        encrypted: args.nodeRootVolumeEncrypted ?? false ? "true" : "false",
                        volumeSize: args.nodeRootVolumeSize ?? 20, // GiB
                        volumeType: args.nodeRootVolumeType ?? "gp2",
                        iops: args.nodeRootVolumeIops,
                        throughput: args.nodeRootVolumeThroughput,
                        deleteOnTermination:
                            args.nodeRootVolumeDeleteOnTermination ?? true ? "true" : "false",
                    },
                },
            ],
            networkInterfaces: [
                {
                    associatePublicIpAddress: String(nodeAssociatePublicIpAddress),
                    securityGroups: [nodeSecurityGroupId, ...extraNodeSecurityGroupIds],
                },
            ],
            userData: userdata,
            tagSpecifications: args.launchTemplateTagSpecifications,
        },
<<<<<<< HEAD
    } : {};

    const device = pulumi.output(amiId).apply(id => aws.ec2.getAmi({
        owners: ["self", "amazon"],
        filters: [
            {
                name: "image-id",
                values: [id],
            },
        ],
    })).blockDeviceMappings[0].deviceName;

    const nodeLaunchTemplate = new aws.ec2.LaunchTemplate(`${name}-launchTemplate`, {
        imageId: amiId,
        instanceType: args.instanceType || "t2.medium",
        iamInstanceProfile: { arn: instanceProfileArn },
        keyName: keyName,
        instanceMarketOptions: marketOptions,
        blockDeviceMappings: [{
            deviceName: device,
            ebs: {
                encrypted: (args.nodeRootVolumeEncrypted ?? false) ? "true" : "false",
                volumeSize: args.nodeRootVolumeSize ?? 20, // GiB
                volumeType: args.nodeRootVolumeType ?? "gp2",
                iops: args.nodeRootVolumeIops,
                throughput: args.nodeRootVolumeThroughput,
                deleteOnTermination: (args.nodeRootVolumeDeleteOnTermination ?? true) ? "true" : "false",
            },
        }],
        networkInterfaces: [{
            associatePublicIpAddress: String(nodeAssociatePublicIpAddress),
            securityGroups: [nodeSecurityGroupId, ...extraNodeSecurityGroupIds],
        }],
        metadataOptions: args.metadataOptions,
        userData: userdata,
        tagSpecifications: args.launchTemplateTagSpecifications,
    }, { parent, provider});
=======
        { parent, provider },
    );
>>>>>>> 96184ba8

    // Compute the worker node group subnets to use from the various approaches.
    let workerSubnetIds: pulumi.Output<string[]>;
    if (args.nodeSubnetIds !== undefined) {
        // Use the specified override subnetIds.
        workerSubnetIds = pulumi.output(args.nodeSubnetIds);
    } else {
        workerSubnetIds = core.apply((c) => {
            if (c.privateSubnetIds !== undefined) {
                // Use the specified private subnetIds.
                return Promise.resolve(c.privateSubnetIds);
            } else if (c.publicSubnetIds !== undefined) {
                // Use the specified public subnetIds.
                return Promise.resolve(c.publicSubnetIds);
            } else {
                // Use subnetIds from the cluster. Compute / auto-discover the private worker subnetIds from this set.
                return computeWorkerSubnets(parent, c.subnetIds);
            }
        });
    }

    const asgTags = pulumi
        .all([eksCluster.name, args.autoScalingGroupTags])
        .apply(([clusterName, tags]) => inputTagsToASGTags(clusterName, tags));

    const launchTemplateVersion = nodeLaunchTemplate.latestVersion.apply((v) => v.toString());

    const asGroup = new aws.autoscaling.Group(
        name,
        {
            name: name,
            minSize: args?.minSize ?? 1,
            maxSize: args?.maxSize ?? 2,
            desiredCapacity: args?.desiredCapacity ?? 2,
            launchTemplate: {
                name: nodeLaunchTemplate.name,
                version: launchTemplateVersion,
            },
            vpcZoneIdentifiers: workerSubnetIds,
            instanceRefresh: {
                strategy: "Rolling",
                preferences: {
                    minHealthyPercentage: args.minRefreshPercentage ?? 50,
                },
            },
            tags: asgTags,
        },
        { parent, dependsOn: nodeGroupDeps, provider },
    );

    return {
        nodeSecurityGroup: nodeSecurityGroup,
        autoScalingGroup: asGroup,
        extraNodeSecurityGroups: args.extraNodeSecurityGroups,
    };
}

function inputTagsToASGTags(
    clusterName: string,
    tags: InputTags | undefined,
): awsInputs.autoscaling.GroupTag[] {
    const asgTags = Object.entries(tags ?? {}).map(
        ([key, value]) =>
            <awsInputs.autoscaling.GroupTag>{
                key,
                value,
                propagateAtLaunch: true,
            },
    );

    asgTags.push(
        {
            value: "owned",
            key: "kubernetes.io/cluster/" + clusterName,
            propagateAtLaunch: true,
        },
        {
            key: "Name",
            value: clusterName + "-worker",
            propagateAtLaunch: true,
        },
    );

    return asgTags;
}

/** computeWorkerSubnets attempts to determine the subset of the given subnets to use for worker nodes.
 *
 * As per https://docs.aws.amazon.com/eks/latest/userguide/network_reqs.html, an EKS cluster that is attached to public
 * and private subnets will only expose its API service to workers on the private subnets. Any workers attached to the
 * public subnets will be unable to communicate with the API server.
 *
 * If all of the given subnet IDs are public, the list of subnet IDs is returned as-is. If any private subnet is given,
 * only the IDs of the private subnets are returned. A subnet is deemed private iff it has no route in its route table
 * that routes directly to an internet gateway. If any such route exists in a subnet's route table, it is treated as
 * public.
 */
export async function computeWorkerSubnets(
    parent: pulumi.Resource,
    subnetIds: string[],
): Promise<string[]> {
    const publicSubnets: string[] = [];

    const privateSubnets: string[] = [];
    for (const subnetId of subnetIds) {
        // Fetch the route table for this subnet.
        const routeTable = await getRouteTableAsync(parent, subnetId);

        // Once we have the route table, check its list of routes for a route to an internet gateway.
        const hasInternetGatewayRoute =
            routeTable.routes.find((r) => !!r.gatewayId && !isPrivateCIDRBlock(r.cidrBlock)) !==
            undefined;
        if (hasInternetGatewayRoute) {
            publicSubnets.push(subnetId);
        } else {
            privateSubnets.push(subnetId);
        }
    }
    return privateSubnets.length === 0 ? publicSubnets : privateSubnets;
}

async function getRouteTableAsync(parent: pulumi.Resource, subnetId: string) {
    const invokeOpts = { parent, async: true };
    try {
        // Attempt to get the explicit route table for this subnet. If there is no explicit rouute table for
        // this subnet, this call will throw.
        return await aws.ec2.getRouteTable({ subnetId }, invokeOpts);
    } catch {
        // If we reach this point, the subnet may not have an explicitly associated route table. In this case
        // the subnet is associated with its VPC's main route table (see
        // https://docs.aws.amazon.com/vpc/latest/userguide/VPC_Route_Tables.html#RouteTables for details).
        const subnet = await aws.ec2.getSubnet({ id: subnetId }, invokeOpts);
        const mainRouteTableInfo = await aws.ec2.getRouteTables(
            {
                vpcId: subnet.vpcId,
                filters: [
                    {
                        name: "association.main",
                        values: ["true"],
                    },
                ],
            },
            invokeOpts,
        );
        return await aws.ec2.getRouteTable({ routeTableId: mainRouteTableInfo.ids[0] }, invokeOpts);
    }
}

/**
 * Returns true if the given CIDR block falls within a private range [1].
 * [1] https://en.wikipedia.org/wiki/Private_network
 */
function isPrivateCIDRBlock(cidrBlock: string): boolean {
    const privateA = new netmask.Netmask("10.0.0.0/8");
    const privateB = new netmask.Netmask("172.16.0.0/12");
    const privateC = new netmask.Netmask("192.168.0.0/16");

    return (
        privateA.contains(cidrBlock) || privateB.contains(cidrBlock) || privateC.contains(cidrBlock)
    );
}

/**
 * Iterates through the tags map creating AWS ASG-style tags
 */
function tagsToAsgTags(tagsInput: InputTags): pulumi.Output<string> {
    return pulumi.output(tagsInput).apply((tags) => {
        let output = "";
        for (const tag of Object.keys(tags)) {
            output += `
                          - Key: ${tag}
                            Value: ${tags[tag]}
                            PropagateAtLaunch: 'true'`;
        }
        return output;
    });
}

/**
 * ManagedNodeGroupOptions describes the configuration options accepted by an
 * AWS Managed NodeGroup.
 *
 * See for more details:
 * https://docs.aws.amazon.com/eks/latest/userguide/managed-node-groups.html
 */
export type ManagedNodeGroupOptions = Omit<
    aws.eks.NodeGroupArgs,
    "clusterName" | "nodeRoleArn" | "subnetIds" | "scalingConfig"
> & {
    /**
     * The target EKS cluster.
     */
    cluster: Cluster | CoreData;

    /**
     * Make clusterName optional, since the cluster is required and it contains it.
     */
    clusterName?: pulumi.Output<string>;

    /**
     * Make nodeGroupName optional, since the NodeGroup resource name can be
     * used as a default.
     */
    nodeGroupName?: pulumi.Input<string>;

    /**
     * Make nodeRoleArn optional, since users may prefer to provide the
     * nodegroup role directly using nodeRole.
     *
     * Note, nodeRoleArn and nodeRole are mutually exclusive, and a single option
     * must be used.
     */
    nodeRoleArn?: pulumi.Input<string>;

    /**
     * Make nodeRole optional, since users may prefer to provide the
     * nodeRoleArn.
     *
     * Note, nodeRole and nodeRoleArn are mutually exclusive, and a single
     * option must be used.
     */
    nodeRole?: pulumi.Input<aws.iam.Role>;

    /**
     * Make subnetIds optional, since the cluster is required and it contains it.
     *
     * Default subnetIds is chosen from the following list, in order, if
     * subnetIds arg is not set:
     *   - core.subnetIds
     *   - core.privateIds
     *   - core.publicSublicSubnetIds
     *
     * This default logic is based on the existing subnet IDs logic of this
     * package: https://git.io/JeM11
     */
    subnetIds?: pulumi.Input<pulumi.Input<string>[]>;

    /**
     * Make scalingConfig optional, since defaults can be computed.
     *
     * Default scaling amounts of the node group autoscaling group are:
     *   - desiredSize: 2
     *   - minSize: 1
     *   - maxSize: 2
     */
    scalingConfig?: pulumi.Input<awsInputs.eks.NodeGroupScalingConfig>;
};

/**
 * ManagedNodeGroup is a component that wraps creating an AWS managed node group.
 *
 * See for more details:
 * https://docs.aws.amazon.com/eks/latest/userguide/managed-node-groups.html
 */
export class ManagedNodeGroup extends pulumi.ComponentResource {
    /**
     * The AWS managed node group.
     */
    public readonly nodeGroup: aws.eks.NodeGroup;

    /**
     * Create a new AWS managed node group.
     *
     * @param name The _unique_ name of this component.
     * @param args The arguments for this node group.
     * @param opts A bag of options that control this component's behavior.
     */
    constructor(
        name: string,
        args: ManagedNodeGroupOptions,
        opts?: pulumi.ComponentResourceOptions,
    ) {
        super("eks:index:ManagedNodeGroup", name, args, opts);

        this.nodeGroup = createManagedNodeGroup(name, args, this, opts?.provider);
        this.registerOutputs(undefined);
    }
}

/**
 * This is a variant of `ManagedNodeGroup` that is used for the MLC `ManagedNodeGroup`. We don't just use
 * `ManagedNodeGroup`, because we need to accept `ClusterInternal` as the `cluster` arg, so we can correctly
 * pull out `cluster.core` for use in creating the `NodeGroupV2`.
 *
 * @internal
 */
export class ManagedNodeGroupInternal extends pulumi.ComponentResource {
    public readonly nodeGroup!: pulumi.Output<aws.eks.NodeGroup>;

    constructor(
        name: string,
        args: ManagedNodeGroupInternalArgs,
        opts?: pulumi.ComponentResourceOptions,
    ) {
        const type = "eks:index:ManagedNodeGroup";

        if (opts?.urn) {
            const props = {
                nodeGroup: undefined,
            };
            super(type, name, props, opts);
            return;
        }

        super(type, name, args, opts);

        const core = pulumi
            .output(args.cluster)
            .apply((c) => (c instanceof ClusterInternal ? c.core : c)) as pulumi.Output<
            pulumi.Unwrap<CoreData>
        >;

        const group = createManagedNodeGroupInternal(name, args, core, this, opts?.provider);
        this.nodeGroup = pulumi.output(group);
        this.registerOutputs({
            nodeGroup: this.nodeGroup,
        });
    }
}

/** @internal */
export type ManagedNodeGroupInternalArgs = Omit<ManagedNodeGroupOptions, "cluster"> & {
    cluster: pulumi.Input<ClusterInternal | pulumi.Unwrap<CoreData>>;
};

/**
 * Create an AWS managed node group.
 *
 * See for more details:
 * https://docs.aws.amazon.com/eks/latest/userguide/managed-node-groups.html
 */
export function createManagedNodeGroup(
    name: string,
    args: ManagedNodeGroupOptions,
    parent?: pulumi.ComponentResource,
    provider?: pulumi.ProviderResource,
): aws.eks.NodeGroup {
    const core = args.cluster instanceof Cluster ? args.cluster.core : args.cluster;
    return createManagedNodeGroupInternal(
        name,
        args,
        pulumi.output(core),
        parent ?? core.cluster,
        provider,
    );
}

function createManagedNodeGroupInternal(
    name: string,
    args: Omit<ManagedNodeGroupOptions, "cluster">,
    core: pulumi.Output<pulumi.Unwrap<CoreData>>,
    parent: pulumi.Resource,
    provider?: pulumi.ProviderResource,
): aws.eks.NodeGroup {
    // Compute the nodegroup role.
    if (!args.nodeRole && !args.nodeRoleArn) {
        throw new Error(`An IAM role, or role ARN must be provided to create a managed node group`);
    }

    if (args.nodeRole && args.nodeRoleArn) {
        throw new Error(
            "nodeRole and nodeRoleArn are mutually exclusive to create a managed node group",
        );
    }

    let roleArn: pulumi.Input<string>;
    if (args.nodeRoleArn) {
        roleArn = args.nodeRoleArn;
    } else if (args.nodeRole) {
        roleArn = pulumi.output(args.nodeRole).apply((r) => r.arn);
    } else {
        throw new Error("The managed node group role provided is undefined");
    }

    // Check that the nodegroup role has been set on the cluster to
    // ensure that the aws-auth configmap was properly formed.
    const nodegroupRole = pulumi.all([core.instanceRoles, roleArn]).apply(([roles, rArn]) => {
        // Map out the ARNs of all of the instanceRoles.
        const roleArns = roles.map((role) => {
            return role.arn;
        });
        // Try finding the nodeRole in the ARNs array.
        return pulumi.all([roleArns, rArn]).apply(([arns, arn]) => {
            return arns.find((a) => a === arn);
        });
    });

    nodegroupRole.apply((role) => {
        if (!role) {
            throw new Error(
                `A managed node group cannot be created without first setting its role in the cluster's instanceRoles`,
            );
        }
    });

    // Compute the node group subnets to use.
    let subnetIds: pulumi.Output<string[]>;
    if (args.subnetIds !== undefined) {
        subnetIds = pulumi.output(args.subnetIds);
    } else {
        subnetIds = core.apply((c) => {
            if (c.subnetIds !== undefined) {
                return c.subnetIds;
            } else if (c.privateSubnetIds !== undefined) {
                return c.privateSubnetIds;
            } else if (c.publicSubnetIds !== undefined) {
                return c.publicSubnetIds;
            } else {
                return [];
            }
        });
    }

    // Omit the cluster from the args.
    const nodeGroupArgs = Object.assign({}, args);
    if ("cluster" in nodeGroupArgs) {
        delete (<any>nodeGroupArgs).cluster;
    }

    // Make the aws-auth configmap a dependency of the node group.
    const ngDeps = core.apply((c) => (c.eksNodeAccess !== undefined ? [c.eksNodeAccess] : []));
    // Create the managed node group.
    const nodeGroup = new aws.eks.NodeGroup(
        name,
        {
            ...nodeGroupArgs,
            clusterName: args.clusterName || core.cluster.name,
            nodeRoleArn: roleArn,
            scalingConfig: pulumi.all([args.scalingConfig]).apply(([config]) => {
                const desiredSize = config?.desiredSize ?? 2;
                const minSize = config?.minSize ?? 1;
                const maxSize = config?.maxSize ?? 2;
                return {
                    desiredSize: desiredSize,
                    minSize: minSize,
                    maxSize: maxSize,
                };
            }),
            subnetIds: subnetIds,
        },
        { parent: parent, dependsOn: ngDeps, provider },
    );

    return nodeGroup;
}<|MERGE_RESOLUTION|>--- conflicted
+++ resolved
@@ -310,15 +310,11 @@
      */
     minRefreshPercentage?: pulumi.Input<number>;
 
-<<<<<<< HEAD
-    launchTemplateTagSpecifications?: pulumi.Input<pulumi.Input<awsInputs.ec2.LaunchTemplateTagSpecification>[]>;
-
-    metadataOptions?: pulumi.Input<awsInputs.ec2.InstanceMetadataOptions>;
-=======
     launchTemplateTagSpecifications?: pulumi.Input<
         pulumi.Input<awsInputs.ec2.LaunchTemplateTagSpecification>[]
     >;
->>>>>>> 96184ba8
+
+    metadataOptions?: pulumi.Input<awsInputs.ec2.InstanceMetadataOptions>;
 }
 
 /**
@@ -1234,51 +1230,12 @@
                     securityGroups: [nodeSecurityGroupId, ...extraNodeSecurityGroupIds],
                 },
             ],
+            metadataOptions: args.metadataOptions,
             userData: userdata,
             tagSpecifications: args.launchTemplateTagSpecifications,
         },
-<<<<<<< HEAD
-    } : {};
-
-    const device = pulumi.output(amiId).apply(id => aws.ec2.getAmi({
-        owners: ["self", "amazon"],
-        filters: [
-            {
-                name: "image-id",
-                values: [id],
-            },
-        ],
-    })).blockDeviceMappings[0].deviceName;
-
-    const nodeLaunchTemplate = new aws.ec2.LaunchTemplate(`${name}-launchTemplate`, {
-        imageId: amiId,
-        instanceType: args.instanceType || "t2.medium",
-        iamInstanceProfile: { arn: instanceProfileArn },
-        keyName: keyName,
-        instanceMarketOptions: marketOptions,
-        blockDeviceMappings: [{
-            deviceName: device,
-            ebs: {
-                encrypted: (args.nodeRootVolumeEncrypted ?? false) ? "true" : "false",
-                volumeSize: args.nodeRootVolumeSize ?? 20, // GiB
-                volumeType: args.nodeRootVolumeType ?? "gp2",
-                iops: args.nodeRootVolumeIops,
-                throughput: args.nodeRootVolumeThroughput,
-                deleteOnTermination: (args.nodeRootVolumeDeleteOnTermination ?? true) ? "true" : "false",
-            },
-        }],
-        networkInterfaces: [{
-            associatePublicIpAddress: String(nodeAssociatePublicIpAddress),
-            securityGroups: [nodeSecurityGroupId, ...extraNodeSecurityGroupIds],
-        }],
-        metadataOptions: args.metadataOptions,
-        userData: userdata,
-        tagSpecifications: args.launchTemplateTagSpecifications,
-    }, { parent, provider});
-=======
         { parent, provider },
     );
->>>>>>> 96184ba8
 
     // Compute the worker node group subnets to use from the various approaches.
     let workerSubnetIds: pulumi.Output<string[]>;
