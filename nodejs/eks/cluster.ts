// Copyright 2016-2019, Pulumi Corporation.
//
// Licensed under the Apache License, Version 2.0 (the "License");
// you may not use this file except in compliance with the License.
// You may obtain a copy of the License at
//
//     http://www.apache.org/licenses/LICENSE-2.0
//
// Unless required by applicable law or agreed to in writing, software
// distributed under the License is distributed on an "AS IS" BASIS,
// WITHOUT WARRANTIES OR CONDITIONS OF ANY KIND, either express or implied.
// See the License for the specific language governing permissions and
// limitations under the License.

import * as aws from "@pulumi/aws";
import * as k8s from "@pulumi/kubernetes";
import * as pulumi from "@pulumi/pulumi";
import * as jsyaml from "js-yaml";
import which = require("which");

import { VpcCni, VpcCniOptions } from "./cni";
import { createDashboard } from "./dashboard";
import { createNodeGroup, NodeGroup, NodeGroupBaseOptions, NodeGroupData } from "./nodegroup";
import { createNodeGroupSecurityGroup } from "./securitygroup";
import { ServiceRole } from "./servicerole";
import { createStorageClass, EBSVolumeType, StorageClass } from "./storageclass";
import { InputTags } from "./utils";

/**
 * RoleMapping describes a mapping from an AWS IAM role to a Kubernetes user and groups.
 */
export interface RoleMapping {
    /**
     * The ARN of the IAM role to add.
     */
    roleArn: pulumi.Input<aws.ARN>;

    /**
     * The user name within Kubernetes to map to the IAM role. By default, the user name is the ARN of the IAM role.
     */
    username: pulumi.Input<string>;

    /**
     * A list of groups within Kubernetes to which the role is mapped.
     */
    groups: pulumi.Input<pulumi.Input<string>[]>;
}

/**
 * UserMapping describes a mapping from an AWS IAM user to a Kubernetes user and groups.
 */
export interface UserMapping {
    /**
     * The ARN of the IAM user to add.
     */
    userArn: pulumi.Input<aws.ARN>;

    /**
     * The user name within Kubernetes to map to the IAM user. By default, the user name is the ARN of the IAM user.
     */
    username: pulumi.Input<string>;

    /**
     * A list of groups within Kubernetes to which the user is mapped to.
     */
    groups: pulumi.Input<pulumi.Input<string>[]>;
}

/**
 * CoreData defines the core set of data associated with an EKS cluster, including the network in which it runs.
 */
export interface CoreData {
    cluster: aws.eks.Cluster;
    vpcId: pulumi.Output<string>;
    subnetIds: pulumi.Output<string[]>;
    clusterSecurityGroup: aws.ec2.SecurityGroup;
    provider: k8s.Provider;
    instanceRoles: pulumi.Output<aws.iam.Role[]>;
    instanceProfile?: aws.iam.InstanceProfile;
    eksNodeAccess?: k8s.core.v1.ConfigMap;
    kubeconfig?: pulumi.Output<any>;
    vpcCni?: VpcCni;
    tags?: InputTags;
    nodeSecurityGroup?: aws.ec2.SecurityGroup;
    nodeSecurityGroupTags?: InputTags;
}

export function createCore(name: string, args: ClusterOptions, parent: pulumi.ComponentResource): CoreData {
    // Check to ensure that aws-iam-authenticator is installed, as we'll need it in order to deploy k8s resources
    // to the EKS cluster.
    try {
        which.sync("aws-iam-authenticator");
    } catch (err) {
        throw new Error("Could not find aws-iam-authenticator for EKS. See https://github.com/pulumi/eks#installing for installation instructions.");
    }

    if (args.instanceRole && args.instanceRoles) {
        throw new Error("instanceRole and instanceRoles are mutually exclusive, and cannot both be set.");
    }

    // If no VPC was specified, use the default VPC.
    let vpcId: pulumi.Input<string> = args.vpcId!;
    let subnetIds: pulumi.Input<pulumi.Input<string>[]> = args.subnetIds!;
    if (args.vpcId === undefined) {
        const invokeOpts = { parent: parent };
        const vpc = aws.ec2.getVpc({ default: true }, invokeOpts);
        vpcId = vpc.then(v => v.id);
        subnetIds = vpc.then(v => aws.ec2.getSubnetIds({ vpcId: v.id }, invokeOpts)).then(subnets => subnets.ids);
    }

    // Create the EKS service role
    let eksRole: pulumi.Output<aws.iam.Role>;
    if (args.serviceRole) {
      eksRole = pulumi.output(args.serviceRole);
    } else {
      eksRole = (new ServiceRole(`${name}-eksRole`, {
        service: "eks.amazonaws.com",
        description: "Allows EKS to manage clusters on your behalf.",
        managedPolicyArns: [
            "arn:aws:iam::aws:policy/AmazonEKSClusterPolicy",
            "arn:aws:iam::aws:policy/AmazonEKSServicePolicy",
        ],
      }, { parent: parent })).role;
    }

    // Create the EKS cluster security group
    let eksClusterSecurityGroup: aws.ec2.SecurityGroup;
    if (args.clusterSecurityGroup) {
        eksClusterSecurityGroup = args.clusterSecurityGroup;
    } else {
        eksClusterSecurityGroup = new aws.ec2.SecurityGroup(`${name}-eksClusterSecurityGroup`, {
            vpcId: vpcId,
            revokeRulesOnDelete: true,
            tags: pulumi.all([
                args.tags,
                args.clusterSecurityGroupTags,
            ]).apply(([tags, clusterSecurityGroupTags]) => (<aws.Tags>{
                "Name": `${name}-eksClusterSecurityGroup`,
                ...clusterSecurityGroupTags,
                ...tags,
            })),
        }, { parent: parent });

        const eksClusterInternetEgressRule = new aws.ec2.SecurityGroupRule(`${name}-eksClusterInternetEgressRule`, {
            description: "Allow internet access.",
            type: "egress",
            fromPort: 0,
            toPort: 0,
            protocol: "-1",  // all
            cidrBlocks: [ "0.0.0.0/0" ],
            securityGroupId: eksClusterSecurityGroup.id,
        }, { parent: parent });
    }

    // Create the EKS cluster
    const eksCluster = new aws.eks.Cluster(`${name}-eksCluster`, {
<<<<<<< HEAD
        roleArn: eksRole.apply(r => r.arn),
        vpcConfig: { securityGroupIds: [ eksClusterSecurityGroup.id ], subnetIds: subnetIds },
=======
        roleArn: eksRole.role.apply(r => r.arn),
        vpcConfig: {
            securityGroupIds: [eksClusterSecurityGroup.id],
            subnetIds: subnetIds,
            endpointPrivateAccess: args.endpointPrivateAccess,
            endpointPublicAccess: args.endpointPublicAccess,
        },
>>>>>>> 19c8dfb8
        version: args.version,
        enabledClusterLogTypes: args.enabledClusterLogTypes,
    }, { parent: parent });

    // Compute the required kubeconfig. Note that we do not export this value: we want the exported config to
    // depend on the autoscaling group we'll create later so that nothing attempts to use the EKS cluster before
    // its worker nodes have come up.
    const kubeconfig = pulumi.all([eksCluster.name, eksCluster.endpoint, eksCluster.certificateAuthority])
        .apply(([clusterName, clusterEndpoint, clusterCertificateAuthority]) => {
            return {
                apiVersion: "v1",
                clusters: [{
                    cluster: {
                        server: clusterEndpoint,
                        "certificate-authority-data": clusterCertificateAuthority.data,
                    },
                    name: "kubernetes",
                }],
                contexts: [{
                    context: {
                        cluster: "kubernetes",
                        user: "aws",
                    },
                    name: "aws",
                }],
                "current-context": "aws",
                kind: "Config",
                users: [{
                    name: "aws",
                    user: {
                        exec: {
                            apiVersion: "client.authentication.k8s.io/v1alpha1",
                            command: "aws-iam-authenticator",
                            args: ["token", "-i", clusterName],
                        },
                    },
                }],
            };
        });

    const provider = new k8s.Provider(`${name}-eks-k8s`, {
        kubeconfig: kubeconfig.apply(JSON.stringify),
    }, { parent: parent });

    // Add any requested StorageClasses.
    const storageClasses = args.storageClasses || {};
    if (typeof storageClasses === "string") {
        const storageClass = { type: storageClasses, default: true };
        createStorageClass(`${name.toLowerCase()}-${storageClasses}`, storageClass, { parent: parent, provider: provider });
    } else {
        for (const key of Object.keys(storageClasses)) {
            createStorageClass(`${name.toLowerCase()}-${key}`, storageClasses[key], { parent: parent, provider: provider });
        }
    }

    // Create the VPC CNI management resource.
    const vpcCni = new VpcCni(`${name}-vpc-cni`, kubeconfig, args.vpcCniOptions, { parent: parent });

    let instanceRoleMappings: pulumi.Output<RoleMapping[]>;
    let instanceRoles: pulumi.Output<aws.iam.Role[]>;
    let instanceProfile: aws.iam.InstanceProfile | undefined;
    // Create role mappings of the instance roles specified for aws-auth.
    if (args.instanceRoles) {
        instanceRoleMappings = pulumi.output(args.instanceRoles).apply(roles =>
            roles.map(role => createInstanceRoleMapping(role.arn)),
        );
        instanceRoles = pulumi.output(args.instanceRoles);
    } else if (args.instanceRole) {
        // Create an instance profile if using a default node group
        if (!args.skipDefaultNodeGroup) {
            if (args.instanceProfileName) {
              instanceProfile = aws.iam.InstanceProfile.get(`${name}-instanceProfile`, args.instanceProfileName, undefined, { parent: parent });
            } else {
              instanceProfile = new aws.iam.InstanceProfile(`${name}-instanceProfile`, {
                  role: args.instanceRole,
              }, { parent: parent });
            }
        }

        instanceRoleMappings = pulumi.output(args.instanceRole).apply(instanceRole =>
            [createInstanceRoleMapping(instanceRole.arn)],
        );
        instanceRoles = pulumi.output([args.instanceRole]);
    } else {
        const instanceRole = (new ServiceRole(`${name}-instanceRole`, {
            service: "ec2.amazonaws.com",
            managedPolicyArns: [
                "arn:aws:iam::aws:policy/AmazonEKSWorkerNodePolicy",
                "arn:aws:iam::aws:policy/AmazonEKS_CNI_Policy",
                "arn:aws:iam::aws:policy/AmazonEC2ContainerRegistryReadOnly",
            ],
        }, { parent: parent })).role;
        instanceRoles = pulumi.output([instanceRole]);

        // Create a new policy for the role, if specified.
        if (args.customInstanceRolePolicy) {
            const customRolePolicy = new aws.iam.RolePolicy(`${name}-EKSWorkerCustomPolicy`, {
                role: instanceRole,
                policy: args.customInstanceRolePolicy,
            });
        }

        // Create an instance profile if using a default node group
        if (!args.skipDefaultNodeGroup) {
            instanceProfile = new aws.iam.InstanceProfile(`${name}-instanceProfile`, {
                role: instanceRole,
            }, { parent: parent });
        }

        instanceRoleMappings = pulumi.output(instanceRole).apply(role =>
            [createInstanceRoleMapping(role.arn)],
        );
    }

    const roleMappings = pulumi.all([pulumi.output(args.roleMappings || []), instanceRoleMappings])
        .apply(([mappings, instanceMappings]) => {
            return jsyaml.safeDump([...mappings, ...instanceMappings].map(m => ({
                rolearn: m.roleArn,
                username: m.username,
                groups: m.groups,
            })));
        });
    const nodeAccessData: any = {
        mapRoles: roleMappings,
    };
    if (args.userMappings !== undefined) {
        nodeAccessData.mapUsers = pulumi.output(args.userMappings).apply(mappings => {
            return jsyaml.safeDump(mappings.map(m => ({
                userarn: m.userArn,
                username: m.username,
                groups: m.groups,
            })));
        });
    }
    const eksNodeAccess = new k8s.core.v1.ConfigMap(`${name}-nodeAccess`, {
        apiVersion: "v1",
        metadata: {
            name: `aws-auth`,
            namespace: "kube-system",
        },
        data: nodeAccessData,
    }, { parent: parent, provider: provider });

    return {
        vpcId: pulumi.output(vpcId),
        subnetIds: pulumi.output(subnetIds),
        clusterSecurityGroup: eksClusterSecurityGroup,
        cluster: eksCluster,
        kubeconfig: kubeconfig,
        provider: provider,
        vpcCni: vpcCni,
        instanceRoles: instanceRoles,
        instanceProfile: instanceProfile,
        eksNodeAccess: eksNodeAccess,
        tags: args.tags,
        nodeSecurityGroupTags: args.nodeSecurityGroupTags,
    };
}

/**
 * Enable access to the EKS cluster for worker nodes, by creating an
 * instance role mapping to the k8s username and groups of aws-auth.
 */
function createInstanceRoleMapping(arn: pulumi.Input<string>): RoleMapping {
    return {
        roleArn: arn,
        username: "system:node:{{EC2PrivateDNSName}}",
        groups: ["system:bootstrappers", "system:nodes"],
    };
}

/**
 * ClusterOptions describes the configuration options accepted by an EKSCluster component.
 */
export interface ClusterOptions {
    /**
     * The VPC in which to create the cluster and its worker nodes. If unset, the cluster will be created in the
     * default VPC.
     */
    vpcId?: pulumi.Input<string>;

    /**
     * The subnets to attach to the EKS cluster. If either vpcId or subnetIds is unset, the cluster will use the
     * default VPC's subnets. If the list of subnets includes both public and private subnets, the Kubernetes API
     * server and the worker nodes will only be attached to the private subnets. See
     * https://docs.aws.amazon.com/eks/latest/userguide/network_reqs.html for more details.
     */
    subnetIds?: pulumi.Input<pulumi.Input<string>[]>;

    /**
     * Whether or not to auto-assign the EKS worker nodes public IP addresses.
     * If this toggle is set to true, the EKS workers will be
     * auto-assigned public IPs. If false, they will not be auto-assigned
     * public IPs.
     */
    nodeAssociatePublicIpAddress?: boolean;

    /**
     * Optional mappings from AWS IAM roles to Kubernetes users and groups.
     */
    roleMappings?: pulumi.Input<pulumi.Input<RoleMapping>[]>;

    /**
     * Optional mappings from AWS IAM users to Kubernetes users and groups.
     */
    userMappings?: pulumi.Input<pulumi.Input<UserMapping>[]>;

    /**
     * The configuration of the Amazon VPC CNI plugin for this instance. Defaults are described in the documentation
     * for the VpcCniOptions type.
     */
    vpcCniOptions?: VpcCniOptions;

    /**
     * The instance type to use for the cluster's nodes. Defaults to "t2.medium".
     */
    instanceType?: pulumi.Input<aws.ec2.InstanceType>;

    /**
     * This enables the simple case of only registering a *single* IAM
     * instance role with the cluster, that is required to be shared by
     * *all* node groups in their instance profiles.
     *
     * Note: options `instanceRole` and `instanceRoles` are mutually exclusive.
     */
    instanceRole?: pulumi.Input<aws.iam.Role>;

    /**
     * The default IAM InstanceProfile to use on the Worker NodeGroups, if one is not already set in the NodeGroup.
     */
     instanceProfileName?: pulumi.Input<string>;

    /**
     * IAM Service Role for EKS to use to manage the cluster.
     */
    serviceRole?: pulumi.Input<aws.iam.Role>;

    /**
     * This enables the advanced case of registering *many* IAM instance roles
     * with the cluster for per node group IAM, instead of the simpler, shared case of `instanceRole`.
     *
     * Note: options `instanceRole` and `instanceRoles` are mutually exclusive.
     */
    instanceRoles?: pulumi.Input<pulumi.Input<aws.iam.Role>[]>;

    /**
     * @deprecated: This option has been replaced with the use of
     * `instanceRole` or `instanceRoles`. The role provided to either option
     * should already include all required policies.
     *
     * Attach a custom role policy to worker node instance role
     */
    customInstanceRolePolicy?: pulumi.Input<string>;

    /**
     * The AMI to use for worker nodes. Defaults to the value of Amazon EKS - Optimized AMI if no value is provided.
	 * More information about the AWS eks optimized ami is available at https://docs.aws.amazon.com/eks/latest/userguide/eks-optimized-ami.html.
	 * Use the information provided by AWS if you want to build your own AMI.
     */
    nodeAmiId?: pulumi.Input<string>;

    /**
     * Public key material for SSH access to worker nodes. See allowed formats at:
     * https://docs.aws.amazon.com/AWSEC2/latest/UserGuide/ec2-key-pairs.html
     * If not provided, no SSH access is enabled on VMs.
     */
    nodePublicKey?: pulumi.Input<string>;

    /**
     * The subnets to use for worker nodes. Defaults to the value of subnetIds.
     */
    nodeSubnetIds?: pulumi.Input<pulumi.Input<string>[]>;

    /**
     * The security group to use for the cluster API endpoint.  If not provided, a new security group will be created
     * with full internet egress and ingress from node groups.
     */
    clusterSecurityGroup?: aws.ec2.SecurityGroup;

    /**
     * The tags to apply to the cluster security group.
     */
    clusterSecurityGroupTags?: InputTags;

    /**
     * The tags to apply to the default `nodeSecurityGroup` created by the cluster.
     *
     * Note: The `nodeSecurityGroupTags` option and the node group option
     * `nodeSecurityGroup` are mutually exclusive.
     */
    nodeSecurityGroupTags?: InputTags;

    /**
     * The size in GiB of a cluster node's root volume. Defaults to 20.
     */
    nodeRootVolumeSize?: pulumi.Input<number>;

    /**
     * Extra code to run on node startup. This code will run after the AWS EKS bootstrapping code and before the node
     * signals its readiness to the managing CloudFormation stack. This code must be a typical user data script:
     * critically it must begin with an interpreter directive (i.e. a `#!`).
     */
    nodeUserData?: pulumi.Input<string>;

    /**
     * The number of worker nodes that should be running in the cluster. Defaults to 2.
     */
    desiredCapacity?: pulumi.Input<number>;

    /**
     * The minimum number of worker nodes running in the cluster. Defaults to 1.
     */
    minSize?: pulumi.Input<number>;

    /**
     * The maximum number of worker nodes running in the cluster. Defaults to 2.
     */
    maxSize?: pulumi.Input<number>;

    /**
     * An optional set of StorageClasses to enable for the cluster. If this is a single volume type rather than a map,
     * a single StorageClass will be created for that volume type and made the cluster's default StorageClass.
     *
     * Defaults to "gp2".
     */
    storageClasses?: { [name: string]: StorageClass } | EBSVolumeType;

    /**
     * If this toggle is set to true, the EKS cluster will be created without node group attached.
     */
    skipDefaultNodeGroup?: boolean;

    /**
     * Whether or not to deploy the Kubernetes dashboard to the cluster. If the dashboard is deployed, it can be
     * accessed as follows:
     *
     * 1. Retrieve an authentication token for the dashboard by running the following and copying the value of `token`
     *   from the output of the last command:
     *
     *     $ kubectl -n kube-system get secret | grep eks-admin | awk '{print $1}'
     *     $ kubectl -n kube-system describe secret <output from previous command>
     *
     * 2. Start the kubectl proxy:
     *
     *     $ kubectl proxy
     *
     * 3. Open `http://localhost:8001/api/v1/namespaces/kube-system/services/https:kubernetes-dashboard:/proxy/` in a
     *    web browser.
     * 4. Choose `Token` authentication, paste the token retrieved earlier into the `Token` field, and sign in.
     *
     * Defaults to `true`.
     */
    deployDashboard?: boolean;

    /**
     * Key-value mapping of tags that are automatically applied to all AWS
     * resources directly under management with this cluster, which support tagging.
    */
    tags?: InputTags;

    /**
     * Desired Kubernetes master / control plane version. If you do not specify a value, the latest available version is used.
     */
    version?: pulumi.Input<string>;

    /**
     * Enable EKS control plane logging. This sends logs to cloudwatch.
     * Possible list of values are: ["api", "audit", "authenticator", "controllerManager", "scheduler"].
     * By default it is off.
     */
    enabledClusterLogTypes?: pulumi.Input<pulumi.Input<string>[]>;

    /**
     * Indicates whether or not the Amazon EKS public API server endpoint is enabled. Default is `true`.
     */
    endpointPublicAccess?: boolean;

    /**
     * Indicates whether or not the Amazon EKS private API server endpoint is enabled.  The default is `false`.
     */
    endpointPrivateAccess?: boolean;
}

/**
 * ClusterNodeGroupOptions describes the configuration options accepted by a cluster
 * to create its own node groups. It's a subset of NodeGroupOptions.
 */
export interface ClusterNodeGroupOptions extends NodeGroupBaseOptions {}

/**
 * Cluster is a component that wraps the AWS and Kubernetes resources necessary to run an EKS cluster, its worker
 * nodes, its optional StorageClasses, and an optional deployment of the Kubernetes Dashboard.
 */
export class Cluster extends pulumi.ComponentResource {
    /**
     * A kubeconfig that can be used to connect to the EKS cluster. This must be serialized as a string before passing
     * to the Kubernetes provider.
     */
    public readonly kubeconfig: pulumi.Output<any>;

    /**
     * A Kubernetes resource provider that can be used to deploy into this cluster. For example, the code below will
     * create a new Pod in the EKS cluster.
     *
     *     let eks = new Cluster("eks");
     *     let pod = new kubernetes.core.v1.Pod("pod", { ... }, { provider: eks.provider });
     *
     */
    public readonly provider: k8s.Provider;

    /**
     * The security group for the EKS cluster.
     */
    public readonly clusterSecurityGroup: aws.ec2.SecurityGroup;

    /**
     * The service roles used by the EKS cluster.
     */
    public readonly instanceRoles: pulumi.Output<aws.iam.Role[]>;

    /**
     * The security group for the cluster's nodes.
     */
    public readonly nodeSecurityGroup: aws.ec2.SecurityGroup;

    /**
     * The ingress rule that gives node group access to cluster API server
     */
    public readonly eksClusterIngressRule: aws.ec2.SecurityGroupRule;

    /**
     * The default Node Group configuration, or undefined if `skipDefaultNodeGroup` was specified.
     */
    public readonly defaultNodeGroup: NodeGroupData | undefined;

    /**
     * The EKS cluster.
     */
    public readonly eksCluster: aws.eks.Cluster;

    /**
     * The EKS cluster and it's dependencies.
     */
    public readonly core: CoreData;

    /**
     * Create a new EKS cluster with worker nodes, optional storage classes, and deploy the Kubernetes Dashboard if
     * requested.
     *
     * @param name The _unique_ name of this component.
     * @param args The arguments for this cluster.
     * @param opts A bag of options that control this component's behavior.
     */
    constructor(name: string, args?: ClusterOptions, opts?: pulumi.ComponentResourceOptions) {
        super("eks:index:Cluster", name, args, opts);

        args = args || {};

        // Create the core resources required by the cluster.
        const core = createCore(name, args, this);
        this.core = core;
        this.clusterSecurityGroup = core.clusterSecurityGroup;
        this.eksCluster = core.cluster;
        this.instanceRoles = core.instanceRoles;

        // create default security group for nodegroup
        this.nodeSecurityGroup = createNodeGroupSecurityGroup(name, {
            vpcId: core.vpcId,
            clusterSecurityGroup: core.clusterSecurityGroup,
            eksCluster: core.cluster,
            tags: pulumi.all([
                args.tags,
                args.nodeSecurityGroupTags,
            ]).apply(([tags, nodeSecurityGroupTags]) => (<aws.Tags>{
                ...nodeSecurityGroupTags,
                ...tags,
            })),
        }, this);
        core.nodeSecurityGroup = this.nodeSecurityGroup;

        this.eksClusterIngressRule = new aws.ec2.SecurityGroupRule(`${name}-eksClusterIngressRule`, {
            description: "Allow pods to communicate with the cluster API Server",
            type: "ingress",
            fromPort: 443,
            toPort: 443,
            protocol: "tcp",
            securityGroupId: core.clusterSecurityGroup.id,
            sourceSecurityGroupId: this.nodeSecurityGroup.id,
        }, { parent: this });

        const configDeps = [core.kubeconfig];
        if (!args.skipDefaultNodeGroup) {
            // Create the worker node group and grant the workers access to the API server.
            this.defaultNodeGroup = createNodeGroup(name, {
                cluster: core,
                nodeSubnetIds: args.nodeSubnetIds,
                nodeAssociatePublicIpAddress: args.nodeAssociatePublicIpAddress,
                nodeSecurityGroup: this.nodeSecurityGroup,
                clusterIngressRule: this.eksClusterIngressRule,
                instanceType: args.instanceType,
                nodePublicKey: args.nodePublicKey,
                nodeRootVolumeSize: args.nodeRootVolumeSize,
                nodeUserData: args.nodeUserData,
                minSize: args.minSize,
                maxSize: args.maxSize,
                desiredCapacity: args.desiredCapacity,
                amiId: args.nodeAmiId,
                version: args.version,
                instanceProfile: core.instanceProfile,
            }, this);
            this.nodeSecurityGroup = this.defaultNodeGroup.nodeSecurityGroup;
            configDeps.push(this.defaultNodeGroup.cfnStack.id);
        }

        // Export the cluster's kubeconfig with a dependency upon the cluster's autoscaling group. This will help
        // ensure that the cluster's consumers do not attempt to use the cluster until its workers are attached.
        this.kubeconfig = pulumi.all(configDeps).apply(([kubeconfig]) => kubeconfig);

        // Export a k8s provider with the above kubeconfig. Note that we do not export the provider we created earlier
        // in order to help ensure that worker nodes are available before the provider can be used.
        this.provider = new k8s.Provider(`${name}-provider`, {
            kubeconfig: this.kubeconfig.apply(JSON.stringify),
        }, { parent: this });

        // If we need to deploy the Kubernetes dashboard, do so now.
        if (args.deployDashboard === undefined || args.deployDashboard) {
            createDashboard(name, {}, this, this.provider);
        }

        this.registerOutputs({ kubeconfig: this.kubeconfig });
    }

    createNodeGroup(name: string, args: ClusterNodeGroupOptions): NodeGroup {
        return new NodeGroup(name, {
            ...args,
            cluster: this.core,
            nodeSecurityGroup: this.nodeSecurityGroup,
            clusterIngressRule: this.eksClusterIngressRule,
        }, {
            parent: this,
            providers: { kubernetes: this.provider },
        });
    }
}<|MERGE_RESOLUTION|>--- conflicted
+++ resolved
@@ -154,10 +154,6 @@
 
     // Create the EKS cluster
     const eksCluster = new aws.eks.Cluster(`${name}-eksCluster`, {
-<<<<<<< HEAD
-        roleArn: eksRole.apply(r => r.arn),
-        vpcConfig: { securityGroupIds: [ eksClusterSecurityGroup.id ], subnetIds: subnetIds },
-=======
         roleArn: eksRole.role.apply(r => r.arn),
         vpcConfig: {
             securityGroupIds: [eksClusterSecurityGroup.id],
@@ -165,7 +161,6 @@
             endpointPrivateAccess: args.endpointPrivateAccess,
             endpointPublicAccess: args.endpointPublicAccess,
         },
->>>>>>> 19c8dfb8
         version: args.version,
         enabledClusterLogTypes: args.enabledClusterLogTypes,
     }, { parent: parent });
