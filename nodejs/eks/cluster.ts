--- conflicted
+++ resolved
@@ -33,14 +33,8 @@
 import { assertCompatibleAWSCLIExists } from "./dependencies";
 import {
     computeWorkerSubnets,
-    createNodeGroup,
-<<<<<<< HEAD
-=======
     createNodeGroupV2,
-    NodeGroup,
->>>>>>> 86755895
     NodeGroupBaseOptions,
-    NodeGroupData,
     NodeGroupV2Data,
 } from "./nodegroup";
 import { createNodeGroupSecurityGroup } from "./securitygroup";
