--- conflicted
+++ resolved
@@ -15,36 +15,6 @@
         "strictNullChecks": true,
         "allowSyntheticDefaultImports": true
     },
-<<<<<<< HEAD
-    "files": [
-        "ami.ts",
-        "authenticationMode.ts",
-        "addon.ts",
-        "cluster.ts",
-        "cni.ts",
-        "nodegroup.ts",
-        "randomSuffix.ts",
-        "securitygroup.ts",
-        "index.ts",
-        "servicerole.ts",
-        "storageclass.ts",
-        "userdata.ts",
-
-        "cmd/provider/cluster.ts",
-        "cmd/provider/cni.ts",
-        "cmd/provider/index.ts",
-        "cmd/provider/nodegroup.ts",
-        "cmd/provider/randomSuffix.ts",
-        "cmd/provider/securitygroup.ts",
-
-        "ami.test.ts",
-        "authenticationMode.test.ts",
-        "dependencies.test.ts",
-        "nodegroup.test.ts",
-        "userdata.test.ts"
-    ]
-=======
     "include": ["./**/*.ts"],
     "exclude": ["node_modules", "bin"]
->>>>>>> c02d5336
 }