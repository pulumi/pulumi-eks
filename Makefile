--- conflicted
+++ resolved
@@ -43,14 +43,7 @@
 	cd sdk/nodejs && \
 		yarn install --no-progress && \
 		yarn run tsc --version && \
-<<<<<<< HEAD
 		yarn run tsc
-=======
-		sed -e 's/\$${VERSION}/$(VERSION_GENERIC)/g' < package.json > bin/package.json && \
-		cp ../../README.md ../../LICENSE bin/ && \
-		cp -R dashboard bin/ && \
-		cp ../../provider/cmd/pulumi-resource-eks/schema.json bin/cmd/provider/
->>>>>>> c02d5336
 
 bin/pulumi-java-gen::
 	mkdir -p bin/
@@ -138,11 +131,6 @@
 	@cd nodejs/eks && \
 		yarn tsc && \
 		sed -e 's/\$${VERSION}/$(VERSION_GENERIC)/g' < package.json > bin/package.json && \
-<<<<<<< HEAD
-		cp -R cni bin/ && \
-=======
-		cp -R dashboard bin/ && \
->>>>>>> c02d5336
 		cp ../../provider/cmd/pulumi-resource-eks/schema.json bin/cmd/provider/
 	@touch nodejs/eks/bin
 
