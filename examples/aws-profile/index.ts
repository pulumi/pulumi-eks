import * as aws from "@pulumi/aws";
import * as eks from "@pulumi/eks";
import * as k8s from "@pulumi/kubernetes";
import * as pulumi from "@pulumi/pulumi";
import * as process from "process";

const projectName = pulumi.getProject();

if (!process.env.AWS_REGION) {
  throw new Error("AWS_REGION must be set");
}

// AWS named profile to use.
const profileName = "aws-profile-node";
// AWS region to use.
const region = pulumi.output(process.env.AWS_REGION as aws.types.enums.Region);

// Create an AWS provider instance using the named profile creds
// and current region.
const awsProvider = new aws.Provider("aws-provider", {
  profile: profileName,
  region: region,
});

// Define the AWS provider credential opts to configure the cluster's
// kubeconfig auth.
const kubeconfigOpts: eks.KubeconfigOptions = { profileName: profileName };

// Create the cluster using the AWS provider and credential opts.
const cluster = new eks.Cluster(
  `${projectName}`,
  {
    providerCredentialOpts: kubeconfigOpts,
<<<<<<< HEAD
    authenticationMode: eks.AuthenticationMode.Api,
    // TODO(#1475): bootstrapSelfManagedAddons: false, // To speed up the test.
}, {provider: awsProvider});
=======
    corednsAddonOptions: { enabled: false }, // Speed up the test.
  },
  { provider: awsProvider }
);
>>>>>>> b1708165

// Export the cluster kubeconfig.
export const kubeconfig = cluster.kubeconfig;

// Export the cluster kubeconfig with the AWS_PROFILE set.
export const kubeconfigWithProfile = cluster.getKubeconfig({
  profileName: profileName,
}).result;

const k8sProvider = new k8s.Provider("with-kubeconfig", {
  kubeconfig: kubeconfigWithProfile,
});

// Deploy something into the cluster so upgrade tests can check for unexpected
// replacements.
new k8s.core.v1.ConfigMap(
  "cm",
  {
    data: { foo: "bar" },
  },
  { provider: k8sProvider }
);<|MERGE_RESOLUTION|>--- conflicted
+++ resolved
@@ -31,16 +31,10 @@
   `${projectName}`,
   {
     providerCredentialOpts: kubeconfigOpts,
-<<<<<<< HEAD
-    authenticationMode: eks.AuthenticationMode.Api,
-    // TODO(#1475): bootstrapSelfManagedAddons: false, // To speed up the test.
-}, {provider: awsProvider});
-=======
     corednsAddonOptions: { enabled: false }, // Speed up the test.
   },
   { provider: awsProvider }
 );
->>>>>>> b1708165
 
 // Export the cluster kubeconfig.
 export const kubeconfig = cluster.kubeconfig;
