## Unreleased

<<<<<<< HEAD
- Add support for setting the init container image.
- Add support for setting `DISABLE_TCP_EARLY_DEMUX`.
=======
- Make getKubeconfig method available to multi-lang
  [#628](https://github.com/pulumi/pulumi-eks/pull/628)
>>>>>>> 7ddf310d

## 0.33.0 (Released August 18, 2021)

- Add `capacityType` and `taints` to `ManagedNodeGroup`
  [#614](https://github.com/pulumi/pulumi-eks/pull/614)

## 0.32.0 (Released August 4, 2021)

- Model storageclasses as a map in schema
  [#596](https://github.com/pulumi/pulumi-eks/pull/596)

- Add resource registration for VpcCni (fixes use of NodeGroup)
  [#590](https://github.com/pulumi/pulumi-eks/pull/590)

## 0.31.0 (Released June 8, 2021)

- Upgrade Pulumi dependencies
  [#589](https://github.com/pulumi/pulumi-eks/pull/589)

## 0.30.0 (Released April 19, 2021)

- Upgrade Pulumi dependencies to 3.0 releases
  [#564](https://github.com/pulumi/pulumi-eks/pull/564)

- Update wording for providerCredentialOpt errors
  [#559](https://github.com/pulumi/pulumi-eks/pull/559)

## 0.23.0 (Released March 22, 2021)

### Improvements

- Go codegen fixes for external references
  [#531](https://github.com/pulumi/pulumi-eks/pull/531)

- Documentation addend for build dependencies
  [#527](https://github.com/pulumi/pulumi-eks/issues/527)

- Expose some more properties to Python, .NET, and Go
  [#536](https://github.com/pulumi/pulumi-eks/pull/536)

- Fix .NET plugin version
  [#542](https://github.com/pulumi/pulumi-eks/pull/542)

- Upgrade version of AWS VPC CNI to v1.7.5
  [#496](https://github.com/pulumi/pulumi-eks/pull/496)

- Upgrade to Go 1.16
  [#548](https://github.com/pulumi/pulumi-eks/pull/548)

- Add support for arm64 plugin binaries
  [#554](https://github.com/pulumi/pulumi-eks/pull/554)

## 0.22.0 (Released January 27, 2021)

### Improvements

- Initial support for Go
  [#519](https://github.com/pulumi/pulumi-eks/pull/519)

- Initial support for Python and .NET
  [#448](https://github.com/pulumi/pulumi-eks/pull/448)

- Add support for `kubernetesServiceIpAddressRange` to `eks.Cluster`
  [#509](https://github.com/pulumi/pulumi-eks/pull/509)

## 0.21.0 (Released January 12, 2021)

### Improvements

- fix(nodejs): Do not fallback on cluster name when creating node group
  This is a breaking change as it will recreate the node group on the first deploy
  [#492](https://github.com/pulumi/pulumi-eks/pull/492)
- fix: correct spelling for encryptRootBlockDevice
  [#450](https://github.com/pulumi/pulumi-eks/pull/450)
- The Node.js SDK now requires an `eks` resource plugin, which will be installed
  automatically during previews/updates (if not already installed).
  [#458](https://github.com/pulumi/pulumi-eks/pull/458)
- Add a flag to allow disabling creation of VPC CNI
  [#493](https://github.com/pulumi/pulumi-eks/pull/493)

## 0.20.0 (Released September 3, 2020)

### Improvements

- Upgrade to `pulumi-aws` v3.0.0
  Note: The move to v3.0.0 of the AWS provider can cause breaking changes if AWS IAM
  InstanceProfiles are used that make use of the plural `.roles` field.
  See [#422](https://github.com/pulumi/pulumi-eks/pull/422) for more details.

### Improvements

## 0.19.5 (Released August 28, 2020)

### Improvements

- feat(nodegroup): add nodeUserDataOverride arg to specify userdata script
  [#429](https://github.com/pulumi/pulumi-eks/pull/429)
- fix(fargate): ensure fargate profile name is valid
  [#430](https://github.com/pulumi/pulumi-eks/pull/430)
- fix(cluster): add https req timeout & show time left waiting for healthz
  [#427](https://github.com/pulumi/pulumi-eks/pull/427)
- fix(kubeconfig): treat auth & env as Output<t> in kubeconfig generation
  [#421](https://github.com/pulumi/pulumi-eks/pull/421)
- examples: Add VPC & subnet tag example for subnets managed with Pulumi
  [#420](https://github.com/pulumi/pulumi-eks/pull/420)

## 0.19.4 (Released August 11, 2020)

- Support for the ENI_CONFIG_LABEL_DEF environment variable
  [#411](https://github.com/pulumi/pulumi-eks/pull/411)

### Improvements

## 0.19.3 (Released July 7, 2020)

### Improvements

- feat(nodegroup): Support encryption of the root block device for nodes
  [#407](https://github.com/pulumi/pulumi-eks/pull/407)
- fix(ex/default-sg): rm Output tag values per string type reqs
  [#404](https://github.com/pulumi/pulumi-eks/pull/404)
- nodegroup(asgName): fix asgName definition
  [#401](https://github.com/pulumi/pulumi-eks/pull/401)

## 0.19.2 (Released May 20, 2020)

### Improvements

- Cutting new release to include missing generated API docs from v0.19.1

## 0.19.1 (Released May 19, 2020)

### Improvements

- feat(nodegroup): add opt to attach extra security groups
  [#390](https://github.com/pulumi/pulumi-eks/pull/390)
- feat(cluster): add encryptionConfigKeyArn opt to encrypt k8s Secrets
  [#389](https://github.com/pulumi/pulumi-eks/pull/389)

## 0.19.0 (Released April 20, 2020)

**For a more detailed list of the changes introduced in this release, please
visit [#381](https://github.com/pulumi/pulumi-eks/pull/381).**

- fix(dashboard): disable dashboard from deploying if not set
  [#378](https://github.com/pulumi/pulumi-eks/pull/378)
- fix(cluster): use scoped kubeconfig with non-default AWS credentials
  [#367](https://github.com/pulumi/pulumi-eks/pull/367)
- Update node & go pulumi deps to 2.0
  [#375](https://github.com/pulumi/pulumi-eks/pull/375)
- fix(aws): rm sync invokes for AWS data source calls
  [#373](https://github.com/pulumi/pulumi-eks/pull/373)
- refactor(aws-auth): replace aws-iam-authenticator with aws eks get-token
  [#362](https://github.com/pulumi/pulumi-eks/pull/362)
    - **Note:** for existing clusters, this change will recompute the kubeconfig
    used, as its auth arguments and settings get updated to work with
    `aws eks get-token`. It should not affect cluster access or cause
    replacements of existing k8s resources.
- feat(nodegroup): use the latest recommended AMIs from the SSM store
  [#366](https://github.com/pulumi/pulumi-eks/pull/366)
- feat(cluster): support HTTP(S) proxy for cluster readiness & OIDC config
  [#365](https://github.com/pulumi/pulumi-eks/pull/365)
- deps(pulumi): bump node and go pulumi/pulumi to v1.13.1
  [#361](https://github.com/pulumi/pulumi-eks/pull/361)
- feat(cluster): add getKubeconfig method to generate scoped kubeconfigs
  [#356](https://github.com/pulumi/pulumi-eks/pull/356)

## 0.18.24 (Released March 11, 2020)

### Improvements

- fix(oidc): Fix issue in OIDC getThumbprint helper function
  [#346](https://github.com/pulumi/pulumi-eks/pull/346)

## 0.18.23 (Released March 5, 2020)

### Improvements

- fix(oidc): use thumbprint of the intermediate root CA
  [#342](https://github.com/pulumi/pulumi-eks/pull/342)

## 0.18.22 (Released February 24, 2020)

### Improvements

- update(cni): update from v1.5.3 -> v1.6.0
  [#325](https://github.com/pulumi/pulumi-eks/pull/325)
- fix(storageClasses): fix userStorageClass initialization
  [#336](https://github.com/pulumi/pulumi-eks/pull/336)
- feat(cluster): allow optional configuration of cluster name
  [#322](https://github.com/pulumi/pulumi-eks/pull/322)
- feat(identity): add support to setup OIDC provider
  [#320](https://github.com/pulumi/pulumi-eks/pull/320)

## 0.18.21 (Released February 12, 2020)

### Improvements

- Refactor managed nodegroup API and require its role be provided to the cluster
  [#302](https://github.com/pulumi/pulumi-eks/pull/302)
- Update pulumi/pulumi and re-enable withUpdate tests
  [#327](https://github.com/pulumi/pulumi-eks/pull/327)

## 0.18.20 (Released February 11, 2020)

### Improvements

- Fix js-yaml dependency changes in pulumi/k8s
  [#324](https://github.com/pulumi/pulumi-eks/pull/324)

## 0.18.19 (Released January 27, 2020)

### Improvements

- Unblock CI by disabling debug logging, rm unnecessary tests, and fixing broken tests
  [#309](https://github.com/pulumi/pulumi-eks/pull/309)
- feat(cluster): Support public access controls
  [#295](https://github.com/pulumi/pulumi-eks/issues/295)
- feat(cluster): Add cluster tagging
  [#262](https://github.com/pulumi/pulumi-eks/pull/262)
- refactor(vpcCni): set node anti-affinity to not deploy to fargate
  [#291](https://github.com/pulumi/pulumi-eks/pull/291)
- build: Upgrade to go1.13.4
  [#290](https://github.com/pulumi/pulumi-eks/pull/290)

## 0.18.18 (Released December 5, 2019)

### Improvements

- feat(nodes): add support for Fargate
  [#283](https://github.com/pulumi/pulumi-eks/pull/283)

## 0.18.17 (Released December 3, 2019)

### Improvements

- feat(nodes): add createManagedNodeGroup
  [#280](https://github.com/pulumi/pulumi-eks/pull/280)

## 0.18.16 (Released November 7, 2019)

### Improvements

- fix(vpc-cni): allow logLevel & logFile to be set, or defaulted if not
  [#274](https://github.com/pulumi/pulumi-eks/pull/274)
- Update pulumi to 1.4.0
  [#270](https://github.com/pulumi/pulumi-eks/pull/270)

## 0.18.15 (Released October 15, 2019)

### Improvements

- refactor(cluster): allow ClusterOptions to accept NodeGroupOptions
  [#259](https://github.com/pulumi/pulumi-eks/pull/259)

## 0.18.14 (Released September 5, 2019)

### Improvements

- Add new publicSubnetIds and privateSubnetIds cluster options. Also, update
  tests to use new awsx.ec2.Vpc API and new subnet options
  [#238](https://github.com/pulumi/pulumi-eks/pull/238)
- fix(iam): improve YAML error handling & reporting in IAM ops
  [#231](https://github.com/pulumi/pulumi-eks/pull/231)

## 0.18.13 (Released August 20, 2019)

### Improvements

- feat(iam): create eks cluster & resources with iam role provider
  [#205](https://github.com/pulumi/pulumi-eks/pull/205)

## 0.18.12 (Released August 16, 2019)

### Improvements

- fix(cni): read CNI YAML outside of the dynamic provider and update to v1.5.3
  [#223](https://github.com/pulumi/pulumi-eks/pull/223)

## 0.18.11 (Released August 12, 2019)

### Improvements

- Revert "fix(cni): modify CNI filepath to store the relative path"
  [#220](https://github.com/pulumi/pulumi-eks/pull/220)

## 0.18.10 (Released August 8, 2019)

### Improvements

- Fix and improve migrate-nodegroup test (bump CNI from `v1.5.0` -> `v1.5.2`)
  [#214](https://github.com/pulumi/pulumi-eks/pull/214)
- fix(asgName): check 'NodeGroup' CFStack output key exists
  [#213](https://github.com/pulumi/pulumi-eks/pull/213)
- chore(cluster): add deprecation for kube-dashboard, customInstanceRolePolicy
  [#202](https://github.com/pulumi/pulumi-eks/pull/202)
- feat(storage-classes): export all user created storage classes
  [#172](https://github.com/pulumi/pulumi-eks/pull/172)
- update(eks): add example of migrating node groups with zero downtime
  [#195](https://github.com/pulumi/pulumi-eks/pull/195)

## 0.18.9 (Released July 11, 2019)

### Improvements

- refactor(secgroup): export createNodeGroupSecurityGroup & consolidate rules
  [#183](https://github.com/pulumi/pulumi-eks/pull/183)
- wait for EKS cluster endpoint to be available
  [#193](https://github.com/pulumi/pulumi-eks/pull/193)
- fix(cluster): support configuring private and public endpoint access
  [#154](https://github.com/pulumi/pulumi-eks/pull/154)
- fix(cluster): support passing additional arguments to /etc/eks/bootstrap.sh and --kubelet-extra-args
  [#181](https://github.com/pulumi/pulumi-eks/pull/181)

## 0.18.8 (Released June 19, 2019)

### Improvements

- Default to a node AMI that matches the cluster version
  [#175](https://github.com/pulumi/pulumi-eks/pull/175)
- fix(tags): rm ASG tag dupes, and consider tag inheritance for all tags
  [#162](https://github.com/pulumi/pulumi-eks/pull/162)
- fix(nodegroup): make VPN-only subnets private
  [#163](https://github.com/pulumi/pulumi-eks/pull/163)

- feature(cluster): Allow service role and instance profile to be injected during cluster creation
  [#159](https://github.com/pulumi/pulumi-eks/pull/159)

## 0.18.7 (Released June 12, 2019)

### Improvements

- ci(aws-iam-authenticator): use official S3 bucket to install bin
  [#166](https://github.com/pulumi/pulumi-eks/pull/166)
- fix(tags): change map types used in all tags to pulumi.Inputs of the map
  [#157](https://github.com/pulumi/pulumi-eks/pull/157)
- fix(cluster): expose instanceRoles
  [#155](https://github.com/pulumi/pulumi-eks/pull/155)
- tests(cluster): enable test to replace cluster by adding more subnets
  [#150](https://github.com/pulumi/pulumi-eks/pull/150)
- update(aws-k8s-cni): move from 1.4.1 -> 1.5.0
  [#148](https://github.com/pulumi/pulumi-eks/pull/148)

## 0.18.6 (Released June 04, 2019)

### Improvements

- fix(cluster): rm dupe default storage class
  [#136](https://github.com/pulumi/pulumi-eks/pull/136)
- Expand nodejs SDK tests coverage, and add Kubernetes Smoke Tests for examples
  & tests [#130](https://github.com/pulumi/pulumi-eks/pull/130)
- update(aws-k8s-cni): move from 1.3.0 -> 1.4.1
  [#134](https://github.com/pulumi/pulumi-eks/pull/134)
- fix(cluster): export missing instanceRoles in the cluster's CoreData
  [#133](https://github.com/pulumi/pulumi-eks/pull/133)

## 0.18.5 (Released May 09, 2019)

### Improvements

- fix(nodeSecurityGroupTags): only expose option through Cluster class
  [#126](https://github.com/pulumi/pulumi-eks/pull/126)
- fix(secgroups): do not null out ingress & egress
  [#128](https://github.com/pulumi/pulumi-eks/pull/128)
    - Note: This PR reverses the default null values used for the
      ingress and egress in-line rules of the secgroups, introduced in `v0.18.3`.
      The null default was required to move to standalone secgroup rules, but it
      has introduced [issues](https://github.com/pulumi/pulumi-eks/issues/127), and thus is being removed in this PR.
    - Upgrade Path - This is a breaking change **unless** you do the following steps:
      - If using >= `v0.18.3`: update using the typical package update path.
      - If using <= `v0.18.2`:
        1. First, update your cluster from using your current version to `v0.18.4`.
        1. Next, update your cluster from `v0.18.4` to `v0.18.5` (or higher) using the typical package update path.

## 0.18.4 (Released May 02, 2019)

### Improvements

- feat(tags): Set default tags & add opts: tags, and other resource tags
  [#122](https://github.com/pulumi/pulumi-eks/pull/122)
- feat(control plane logging): Enable control plane logging to cloudwatch.
  [#100](https://github.com/pulumi/pulumi-eks/pull/117).
- fix(ami): only apply AMI smart-default selection on creation
  [#114](https://github.com/pulumi/pulumi-eks/pull/114)

## 0.18.3 (Released April 25, 2019)

### Improvements

- fix(secgroups): use standalone secgroup rules instead of in-line rules
  [#109](https://github.com/pulumi/pulumi-eks/pull/109). Note, because we are
  replacing existing in-line secgroup rules with standalone rules,
  there may be a brief period of outage where the security group rules are
  removed before they get added back. This update happens in a matter of
  seconds (~5 sec), so any interruptions are short-lived.

## 0.18.2 (Released April 24, 2019)

### Improvements

- fix(nodegroup): filter on x86_64 arch for node AMI
  [#112](https://github.com/pulumi/pulumi-eks/pull/112)

## 0.18.1 (Released April 08, 2019)

### Improvements

- feat(nodePools): support per-nodegroup IAM instance roles
  [#98](https://github.com/pulumi/pulumi-eks/pull/98)

## 0.18.0 (Released March 30, 2019)

### Improvements

- Moves to the new 0.18.0 version of `@pulumi/aws`.  Version 0.18.0 of `pulumi-aws` is now based on
  v2.2.0 of the AWS Terraform Provider, which has a variety of breaking changes from the previous
  version. See documentation in `@pulumi/aws` repo for more details.

## 0.17.4 (Released March 29, 2019)

### Improvements

- Fix a bug where the regex used to retrieve Worker Node AMIs was not
  returning correct AMIs when either: specifying the master / control plane
  version, or relying on smart defaults of the lastest available image. [#92](https://github.com/pulumi/pulumi-eks/pull/92)

## 0.17.3 (Released March 28, 2019)

### Improvements

- feat(workers): add 'nodeAssociatePublicIpAddress' to toggle public IPs
  [#81](https://github.com/pulumi/pulumi-eks/pull/81)
- fix(getAmi): allow setting master version & explicitly filter Linux AMIs
  [#85](https://github.com/pulumi/pulumi-eks/pull/85)
  - Fix a bug where the wrong AMI was being returned due to a loosely defined
    regex.
  - Add support for setting the master / control plane version of the cluster.

## 0.17.2 (Released March 19, 2019)

### Improvements

- Re-cut 0.17.1 as 0.17.2, due to a broken master branch caused by a pushed tag
publishing the NPM package before master was able to.

## 0.17.1 (Released March 19, 2019)

### Improvements

- Support for `taints` on `NodeGroups`. [#63](https://github.com/pulumi/pulumi-eks/pull/63)

## 0.17.0 (Released March 6th, 2019)

### Improvements

- Depend on latest version of `@pulumi/pulumi` to get more precise delete before create semantics [#46](https://github.com/pulumi/pulumi-eks/issues/46)

## 0.16.6 (Released January 29th, 2019)

### Improvements

- Expose the AutoScalingGroup on NodeGroups. [#53](https://github.com/pulumi/pulumi-eks/pull/53)
- Fix a bug where `desiredCapacity` was not being handled correctly. [#55](https://github.com/pulumi/pulumi-eks/pull/55)

## 0.16.5 (Released January 21st, 2019)

### Improvements

- Support for multiple Worker `NodeGroup`s connected to a single EKS cluster. [#39](https://github.com/pulumi/pulumi-eks/issues/39)
- Support for Spot instances in `NodeGroup`s. [#49](https://github.com/pulumi/pulumi-eks/pull/49)
- Support for adding cutom policies to node `InstanceRole`. [#49](https://github.com/pulumi/pulumi-eks/pull/49)
- Support for adding labels to each instance in a `NodeGroup`. [#49](https://github.com/pulumi/pulumi-eks/pull/49)

## 0.16.4 (Released December 13th, 2018)

### Improvements

- Expose underlying EKS `cluster`. [#31](https://github.com/pulumi/pulumi-eks/pull/31)
- Support custom worker node AMI. [#34](https://github.com/pulumi/pulumi-eks/pull/34)
- Update CNI to 1.3. [#37](https://github.com/pulumi/pulumi-eks/pull/37)

## 0.16.3 (Released November 21st, 2018)

### Improvements

- Allow configuring the subnets that worker nodes use.
- Improve detection of public vs. private subnets.<|MERGE_RESOLUTION|>--- conflicted
+++ resolved
@@ -1,12 +1,10 @@
 ## Unreleased
 
-<<<<<<< HEAD
 - Add support for setting the init container image.
 - Add support for setting `DISABLE_TCP_EARLY_DEMUX`.
-=======
 - Make getKubeconfig method available to multi-lang
   [#628](https://github.com/pulumi/pulumi-eks/pull/628)
->>>>>>> 7ddf310d
+
 
 ## 0.33.0 (Released August 18, 2021)
 
