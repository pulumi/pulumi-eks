--- conflicted
+++ resolved
@@ -1,11 +1,8 @@
 ## Unreleased
-<<<<<<< HEAD
+- BREAKING CHANGE: Due to https://github.com/pulumi/pulumi/issues/7012 including the provider in the generated SDK never really worked. This is removed now. Note - existing uses in Nodejs should not be affected.
+  [#746](https://github.com/pulumi/pulumi-eks/pull/746)
 - Fix issue with duplicated AWS_VPC_K8S_CNI_CONFIGURE_RPFILTER env var on aws-node daemonset. 
   [#737](https://github.com/pulumi/pulumi-eks/pull/737)
-=======
-- Due to https://github.com/pulumi/pulumi/issues/7012 including the provider in the generated SDK never really worked. This is removed now. Note - existing uses in Nodejs should not be affected.
-  [#746](https://github.com/pulumi/pulumi-eks/pull/746)
->>>>>>> 3fcfd6da
 
 ## 0.41.2 (Released Jul 12, 2022)
 - Allow removal of default Kubernetes addons
