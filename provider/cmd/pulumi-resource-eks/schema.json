{
    "name": "eks",
    "description": "Pulumi Amazon Web Services (AWS) EKS Components.",
    "keywords": [
        "pulumi",
        "aws",
        "eks"
    ],
    "homepage": "https://pulumi.com",
    "license": "Apache-2.0",
    "repository": "https://github.com/pulumi/pulumi-eks",
    "language": {
        "csharp": {
            "liftSingleValueMethodReturns": true,
            "packageReferences": {
                "Pulumi": "3.*",
                "Pulumi.Aws": "6.*",
                "Pulumi.Kubernetes": "4.*"
            },
            "respectSchemaVersion": true
        },
        "go": {
            "generateResourceContainerTypes": true,
            "importBasePath": "github.com/pulumi/pulumi-eks/sdk/v2/go/eks",
            "internalModuleName": "utilities",
            "liftSingleValueMethodReturns": true,
            "respectSchemaVersion": true
        },
        "java": {
            "dependencies": {
                "com.pulumi:aws": "6.18.2",
                "com.pulumi:kubernetes": "4.4.0"
            }
        },
        "python": {
            "liftSingleValueMethodReturns": true,
            "pyproject": {
                "enabled": true
            },
            "readme": "Pulumi Amazon Web Services (AWS) EKS Components.",
            "requires": {
                "pulumi": "\u003e=3.0.0,\u003c4.0.0",
                "pulumi-aws": "\u003e=6.0.0,\u003c7.0.0",
                "pulumi-kubernetes": "\u003e=4.0.0,\u003c5.0.0"
            },
            "respectSchemaVersion": true,
            "usesIOClasses": true
        }
    },
    "config": {},
    "types": {
        "eks:index:AccessEntry": {
            "description": "Access entries allow an IAM principal to access your cluster.\n\nYou have the following options for authorizing an IAM principal to access Kubernetes objects on your cluster: Kubernetes role-based access control (RBAC), Amazon EKS, or both.\nKubernetes RBAC authorization requires you to create and manage Kubernetes Role , ClusterRole , RoleBinding , and ClusterRoleBinding objects, in addition to managing access entries. If you use Amazon EKS authorization exclusively, you don't need to create and manage Kubernetes Role , ClusterRole , RoleBinding , and ClusterRoleBinding objects.",
            "properties": {
                "accessPolicies": {
                    "type": "object",
                    "additionalProperties": {
                        "$ref": "#/types/eks:index:AccessPolicyAssociation"
                    },
                    "plain": true,
                    "description": "The access policies to associate to the access entry."
                },
                "kubernetesGroups": {
                    "type": "array",
                    "items": {
                        "type": "string"
                    },
                    "description": "A list of groups within Kubernetes to which the IAM principal is mapped to."
                },
                "principalArn": {
                    "type": "string",
                    "description": "The IAM Principal ARN which requires Authentication access to the EKS cluster."
                },
                "tags": {
                    "type": "object",
                    "additionalProperties": {
                        "type": "string"
                    },
                    "description": "The tags to apply to the AccessEntry."
                },
                "type": {
                    "$ref": "#/types/eks:index:AccessEntryType",
                    "description": "The type of the new access entry. Valid values are STANDARD, FARGATE_LINUX, EC2_LINUX, and EC2_WINDOWS.\nDefaults to STANDARD which provides the standard workflow. EC2_LINUX, EC2_WINDOWS, FARGATE_LINUX types disallow users to input a username or kubernetesGroup, and prevent associating access policies."
                },
                "username": {
                    "type": "string",
                    "description": "Defaults to the principalArn if the principal is a user, else defaults to assume-role/session-name."
                }
            },
            "type": "object",
            "required": [
                "principalArn"
            ]
        },
        "eks:index:AccessEntryType": {
            "description": "The type of the new access entry. Valid values are STANDARD, FARGATE_LINUX, EC2_LINUX, and EC2_WINDOWS.\nDefaults to STANDARD which provides the standard workflow. EC2_LINUX and EC2_WINDOWS types disallow users to input a kubernetesGroup, and prevent associating access policies.",
            "type": "string",
            "enum": [
                {
                    "name": "Standard",
                    "description": "Standard Access Entry Workflow. Allows users to input a username and kubernetesGroup, and to associate access policies.",
                    "value": "STANDARD"
                },
                {
                    "name": "FargateLinux",
                    "description": "For IAM roles used with AWS Fargate profiles.",
                    "value": "FARGATE_LINUX"
                },
                {
                    "name": "EC2Linux",
                    "description": "For IAM roles associated with self-managed Linux node groups. Allows the nodes to join the cluster.",
                    "value": "EC2_LINUX"
                },
                {
                    "name": "EC2Windows",
                    "description": "For IAM roles associated with self-managed Windows node groups. Allows the nodes to join the cluster.",
                    "value": "EC2_WINDOWS"
                }
            ]
        },
        "eks:index:AccessPolicyAssociation": {
            "description": "Associates an access policy and its scope to an IAM principal.\n\nSee for more details:\nhttps://docs.aws.amazon.com/eks/latest/userguide/access-entries.html",
            "properties": {
                "accessScope": {
                    "$ref": "/aws/v6.18.2/schema.json#/types/aws:eks%2FAccessPolicyAssociationAccessScope:AccessPolicyAssociationAccessScope",
                    "description": "The scope of the access policy association. This controls whether the access policy is scoped to the cluster or to a particular namespace."
                },
                "policyArn": {
                    "type": "string",
                    "description": "The ARN of the access policy to associate with the principal"
                }
            },
            "type": "object",
            "required": [
                "policyArn",
                "accessScope"
            ]
        },
        "eks:index:AmiType": {
            "description": "Predefined AMI types for EKS optimized AMIs. Can be used to select the latest EKS optimized AMI for a node group.",
            "type": "string",
            "enum": [
                {
                    "name": "AL2X86_64",
                    "value": "AL2_x86_64"
                },
                {
                    "name": "AL2X86_64GPU",
                    "value": "AL2_x86_64_GPU"
                },
                {
                    "name": "AL2Arm64",
                    "value": "AL2_ARM_64"
                },
                {
                    "name": "AL2023X86_64Standard",
                    "value": "AL2023_x86_64_STANDARD"
                },
                {
                    "name": "AL2023Arm64Standard",
                    "value": "AL2023_ARM_64_STANDARD"
                },
                {
                    "name": "BottlerocketArm64",
                    "value": "BOTTLEROCKET_ARM_64"
                },
                {
                    "name": "BottlerocketX86_64",
                    "value": "BOTTLEROCKET_x86_64"
                },
                {
                    "name": "BottlerocketArm64Nvidia",
                    "value": "BOTTLEROCKET_ARM_64_NVIDIA"
                },
                {
                    "name": "BottlerocketX86_64Nvidia",
                    "value": "BOTTLEROCKET_x86_64_NVIDIA"
                }
            ]
        },
        "eks:index:AuthenticationMode": {
            "description": "The authentication mode of the cluster. Valid values are `CONFIG_MAP`, `API` or `API_AND_CONFIG_MAP`.\n\nSee for more details:\nhttps://docs.aws.amazon.com/eks/latest/userguide/grant-k8s-access.html#set-cam",
            "type": "string",
            "enum": [
                {
                    "name": "ConfigMap",
                    "description": "Only aws-auth ConfigMap will be used for authenticating to the Kubernetes API.",
                    "value": "CONFIG_MAP",
                    "deprecationMessage": "The aws-auth ConfigMap is deprecated. The recommended method to manage access to Kubernetes APIs is Access Entries with the AuthenticationMode API.\nFor more information and instructions how to upgrade, see https://docs.aws.amazon.com/eks/latest/userguide/migrating-access-entries.html."
                },
                {
                    "name": "Api",
                    "description": "Only Access Entries will be used for authenticating to the Kubernetes API.",
                    "value": "API"
                },
                {
                    "name": "ApiAndConfigMap",
                    "description": "Both aws-auth ConfigMap and Access Entries can be used for authenticating to the Kubernetes API.",
                    "value": "API_AND_CONFIG_MAP",
                    "deprecationMessage": "The aws-auth ConfigMap is deprecated. The recommended method to manage access to Kubernetes APIs is Access Entries with the AuthenticationMode API.\nFor more information and instructions how to upgrade, see https://docs.aws.amazon.com/eks/latest/userguide/migrating-access-entries.html."
                }
            ]
        },
        "eks:index:ClusterNodeGroupOptions": {
            "description": "Describes the configuration options accepted by a cluster to create its own node groups.",
            "properties": {
                "amiId": {
                    "type": "string",
                    "description": "The AMI ID to use for the worker nodes.\n\nDefaults to the latest recommended EKS Optimized Linux AMI from the AWS Systems Manager Parameter Store.\n\nNote: `amiId` and `gpu` are mutually exclusive.\n\nSee for more details:\n- https://docs.aws.amazon.com/eks/latest/userguide/eks-optimized-ami.html."
                },
                "amiType": {
                    "type": "string",
                    "description": "The AMI Type to use for the worker nodes. \n\nOnly applicable when setting an AMI ID that is of type `arm64`. \n\nNote: `amiType` and `gpu` are mutually exclusive.\n\n"
                },
                "autoScalingGroupTags": {
                    "type": "object",
                    "additionalProperties": {
                        "type": "string"
                    },
                    "description": "The tags to apply to the NodeGroup's AutoScalingGroup in the CloudFormation Stack.\n\nPer AWS, all stack-level tags, including automatically created tags, and the `cloudFormationTags` option are propagated to resources that AWS CloudFormation supports, including the AutoScalingGroup. See https://docs.aws.amazon.com/AWSCloudFormation/latest/UserGuide/aws-properties-resource-tags.html\n\nNote: Given the inheritance of auto-generated CF tags and `cloudFormationTags`, you should either supply the tag in `autoScalingGroupTags` or `cloudFormationTags`, but not both."
                },
                "bootstrapExtraArgs": {
                    "type": "string",
                    "plain": true,
                    "description": "Additional args to pass directly to `/etc/eks/bootstrap.sh`. For details on available options, see: https://github.com/awslabs/amazon-eks-ami/blob/master/files/bootstrap.sh. Note that the `--apiserver-endpoint`, `--b64-cluster-ca` and `--kubelet-extra-args` flags are included automatically based on other configuration parameters."
                },
                "bottlerocketSettings": {
                    "type": "object",
                    "additionalProperties": {
                        "$ref": "pulumi.json#/Any"
                    },
                    "description": "The configuration settings for Bottlerocket OS.\nThe settings will get merged with the base settings the provider uses to configure Bottlerocket.\n\nThis includes:\n  - settings.kubernetes.api-server\n  - settings.kubernetes.cluster-certificate\n  - settings.kubernetes.cluster-name\n  - settings.kubernetes.cluster-dns-ip\n\nFor an overview of the available settings, see https://bottlerocket.dev/en/os/1.20.x/api/settings/."
                },
                "cloudFormationTags": {
                    "type": "object",
                    "additionalProperties": {
                        "type": "string"
                    },
                    "description": "The tags to apply to the CloudFormation Stack of the Worker NodeGroup.\n\nNote: Given the inheritance of auto-generated CF tags and `cloudFormationTags`, you should either supply the tag in `autoScalingGroupTags` or `cloudFormationTags`, but not both."
                },
                "clusterIngressRule": {
                    "$ref": "/aws/v6.18.2/schema.json#/resources/aws:ec2%2FsecurityGroupRule:SecurityGroupRule",
                    "description": "The ingress rule that gives node group access."
                },
                "desiredCapacity": {
                    "type": "integer",
                    "description": "The number of worker nodes that should be running in the cluster. Defaults to 2."
                },
                "enableDetailedMonitoring": {
                    "type": "boolean",
                    "description": "Enables/disables detailed monitoring of the EC2 instances.\n\nWith detailed monitoring, all metrics, including status check metrics, are available in 1-minute intervals.\nWhen enabled, you can also get aggregated data across groups of similar instances.\n\nNote: You are charged per metric that is sent to CloudWatch. You are not charged for data storage.\nFor more information, see \"Paid tier\" and \"Example 1 - EC2 Detailed Monitoring\" here https://aws.amazon.com/cloudwatch/pricing/."
                },
                "encryptRootBlockDevice": {
                    "type": "boolean",
                    "description": "Encrypt the root block device of the nodes in the node group."
                },
                "extraNodeSecurityGroups": {
                    "type": "array",
                    "items": {
                        "$ref": "/aws/v6.18.2/schema.json#/resources/aws:ec2%2FsecurityGroup:SecurityGroup"
                    },
                    "description": "Extra security groups to attach on all nodes in this worker node group.\n\nThis additional set of security groups captures any user application rules that will be needed for the nodes."
                },
                "gpu": {
                    "type": "boolean",
                    "description": "Use the latest recommended EKS Optimized Linux AMI with GPU support for the worker nodes from the AWS Systems Manager Parameter Store.\n\nDefaults to false.\n\nNote: `gpu` and `amiId` are mutually exclusive.\n\nSee for more details:\n- https://docs.aws.amazon.com/eks/latest/userguide/eks-optimized-ami.html\n- https://docs.aws.amazon.com/eks/latest/userguide/retrieve-ami-id.html"
                },
                "instanceProfile": {
                    "$ref": "/aws/v6.18.2/schema.json#/resources/aws:iam%2FinstanceProfile:InstanceProfile",
                    "plain": true,
                    "description": "The ingress rule that gives node group access."
                },
                "instanceType": {
                    "type": "string",
                    "description": "The instance type to use for the cluster's nodes. Defaults to \"t2.medium\"."
                },
                "keyName": {
                    "type": "string",
                    "description": "Name of the key pair to use for SSH access to worker nodes."
                },
                "kubeletExtraArgs": {
                    "type": "string",
                    "plain": true,
                    "description": "Extra args to pass to the Kubelet. Corresponds to the options passed in the `--kubeletExtraArgs` flag to `/etc/eks/bootstrap.sh`. For example, '--port=10251 --address=0.0.0.0'. Note that the `labels` and `taints` properties will be applied to this list (using `--node-labels` and `--register-with-taints` respectively) after to the explicit `kubeletExtraArgs`."
                },
                "labels": {
                    "type": "object",
                    "additionalProperties": {
                        "type": "string",
                        "plain": true
                    },
                    "plain": true,
                    "description": "Custom k8s node labels to be attached to each worker node. Adds the given key/value pairs to the `--node-labels` kubelet argument."
                },
                "maxSize": {
                    "type": "integer",
                    "description": "The maximum number of worker nodes running in the cluster. Defaults to 2."
                },
                "minSize": {
                    "type": "integer",
                    "description": "The minimum number of worker nodes running in the cluster. Defaults to 1."
                },
                "nodeAssociatePublicIpAddress": {
                    "type": "boolean",
                    "plain": true,
                    "description": "Whether or not to auto-assign public IP addresses on the EKS worker nodes. If this toggle is set to true, the EKS workers will be auto-assigned public IPs. If false, they will not be auto-assigned public IPs."
                },
                "nodePublicKey": {
                    "type": "string",
                    "description": "Public key material for SSH access to worker nodes. See allowed formats at:\nhttps://docs.aws.amazon.com/AWSEC2/latest/UserGuide/ec2-key-pairs.html\nIf not provided, no SSH access is enabled on VMs."
                },
                "nodeRootVolumeDeleteOnTermination": {
                    "type": "boolean",
                    "description": "Whether the root block device should be deleted on termination of the instance. Defaults to true."
                },
                "nodeRootVolumeEncrypted": {
                    "type": "boolean",
                    "description": "Whether to encrypt a cluster node's root volume. Defaults to false."
                },
                "nodeRootVolumeIops": {
                    "type": "integer",
                    "description": "The amount of provisioned IOPS. This is only valid with a volumeType of 'io1'."
                },
                "nodeRootVolumeSize": {
                    "type": "integer",
                    "description": "The size in GiB of a cluster node's root volume. Defaults to 20."
                },
                "nodeRootVolumeThroughput": {
                    "type": "integer",
                    "description": "Provisioned throughput performance in integer MiB/s for a cluster node's root volume. This is only valid with a volumeType of 'gp3'."
                },
                "nodeRootVolumeType": {
                    "type": "string",
                    "description": "Configured EBS type for a cluster node's root volume. Default is 'gp2'. Supported values are 'standard', 'gp2', 'gp3', 'st1', 'sc1', 'io1'."
                },
                "nodeSecurityGroup": {
                    "$ref": "/aws/v6.18.2/schema.json#/resources/aws:ec2%2FsecurityGroup:SecurityGroup",
                    "description": "The security group for the worker node group to communicate with the cluster.\n\nThis security group requires specific inbound and outbound rules.\n\nSee for more details:\nhttps://docs.aws.amazon.com/eks/latest/userguide/sec-group-reqs.html\n\nNote: The `nodeSecurityGroup` option and the cluster option`nodeSecurityGroupTags` are mutually exclusive."
                },
                "nodeSubnetIds": {
                    "type": "array",
                    "items": {
                        "type": "string"
                    },
                    "description": "The set of subnets to override and use for the worker node group.\n\nSetting this option overrides which subnets to use for the worker node group, regardless if the cluster's `subnetIds` is set, or if `publicSubnetIds` and/or `privateSubnetIds` were set."
                },
                "nodeUserData": {
                    "type": "string",
                    "description": "Extra code to run on node startup. This code will run after the AWS EKS bootstrapping code and before the node signals its readiness to the managing CloudFormation stack. This code must be a typical user data script: critically it must begin with an interpreter directive (i.e. a `#!`)."
                },
                "nodeUserDataOverride": {
                    "type": "string",
                    "description": "User specified code to run on node startup. This code is expected to handle the full AWS EKS bootstrapping code and signal node readiness to the managing CloudFormation stack. This code must be a complete and executable user data script in bash (Linux) or powershell (Windows).\n\nSee for more details: https://docs.aws.amazon.com/eks/latest/userguide/worker.html"
                },
                "nodeadmExtraOptions": {
                    "type": "array",
                    "items": {
                        "$ref": "#/types/eks:index:NodeadmOptions"
                    },
                    "description": "Extra nodeadm configuration sections to be added to the nodeadm user data. This can be shell scripts, nodeadm NodeConfig or any other user data compatible script. When configuring additional nodeadm NodeConfig sections, they'll be merged with the base settings the provider sets. You can overwrite base settings or provide additional settings this way.\nThe base settings the provider sets are:\n  - cluster.name\n  - cluster.apiServerEndpoint\n  - cluster.certificateAuthority\n  - cluster.cidr\n\nNote: This is only applicable when using AL2023.\nSee for more details:\n  - https://awslabs.github.io/amazon-eks-ami/nodeadm/\n  - https://awslabs.github.io/amazon-eks-ami/nodeadm/doc/api/"
                },
                "operatingSystem": {
                    "$ref": "#/types/eks:index:OperatingSystem",
                    "description": "The type of OS to use for the node group. Will be used to determine the right EKS optimized AMI to use based on the instance types and gpu configuration.\nValid values are `AL2`, `AL2023` and `Bottlerocket`.\n\nDefaults to `AL2`."
                },
                "spotPrice": {
                    "type": "string",
                    "description": "Bidding price for spot instance. If set, only spot instances will be added as worker node."
                },
                "taints": {
                    "type": "object",
                    "additionalProperties": {
                        "$ref": "#/types/eks:index:Taint",
                        "plain": true
                    },
                    "plain": true,
                    "description": "Custom k8s node taints to be attached to each worker node. Adds the given taints to the `--register-with-taints` kubelet argument"
                },
                "version": {
                    "type": "string",
                    "description": "Desired Kubernetes master / control plane version. If you do not specify a value, the latest available version is used."
                }
            },
            "type": "object"
        },
        "eks:index:CoreData": {
            "description": "Defines the core set of data associated with an EKS cluster, including the network in which it runs.",
            "properties": {
                "accessEntries": {
                    "type": "array",
                    "items": {
                        "$ref": "#/types/eks:index:AccessEntry"
                    },
                    "description": "The access entries added to the cluster."
                },
                "awsProvider": {
                    "$ref": "/aws/v6.18.2/schema.json#/provider"
                },
                "cluster": {
                    "$ref": "/aws/v6.18.2/schema.json#/resources/aws:eks%2Fcluster:Cluster"
                },
                "clusterIamRole": {
                    "$ref": "/aws/v6.18.2/schema.json#/resources/aws:iam%2Frole:Role",
                    "description": "The IAM Role attached to the EKS Cluster"
                },
                "clusterSecurityGroup": {
                    "$ref": "/aws/v6.18.2/schema.json#/resources/aws:ec2%2FsecurityGroup:SecurityGroup"
                },
                "eksNodeAccess": {
                    "$ref": "/kubernetes/v4.4.0/schema.json#/resources/kubernetes:core%2Fv1:ConfigMap"
                },
                "encryptionConfig": {
                    "$ref": "/aws/v6.18.2/schema.json#/types/aws:eks%2FClusterEncryptionConfig:ClusterEncryptionConfig"
                },
                "endpoint": {
                    "type": "string",
                    "description": "The EKS cluster's Kubernetes API server endpoint."
                },
                "fargateProfile": {
                    "$ref": "/aws/v6.18.2/schema.json#/resources/aws:eks%2FfargateProfile:FargateProfile",
                    "description": "The Fargate profile used to manage which pods run on Fargate."
                },
                "instanceRoles": {
                    "type": "array",
                    "items": {
                        "$ref": "/aws/v6.18.2/schema.json#/resources/aws:iam%2Frole:Role"
                    },
                    "description": "The IAM instance roles for the cluster's nodes."
                },
                "kubeconfig": {
                    "$ref": "pulumi.json#/Any",
                    "description": "The kubeconfig file for the cluster."
                },
                "nodeGroupOptions": {
                    "$ref": "#/types/eks:index:ClusterNodeGroupOptions",
                    "description": "The cluster's node group options."
                },
                "nodeSecurityGroupTags": {
                    "type": "object",
                    "additionalProperties": {
                        "type": "string"
                    },
                    "description": "Tags attached to the security groups associated with the cluster's worker nodes."
                },
                "oidcProvider": {
                    "$ref": "/aws/v6.18.2/schema.json#/resources/aws:iam%2FopenIdConnectProvider:OpenIdConnectProvider"
                },
                "privateSubnetIds": {
                    "type": "array",
                    "items": {
                        "type": "string"
                    },
                    "description": "List of subnet IDs for the private subnets."
                },
                "provider": {
                    "$ref": "/kubernetes/v4.4.0/schema.json#/provider"
                },
                "publicSubnetIds": {
                    "type": "array",
                    "items": {
                        "type": "string"
                    },
                    "description": "List of subnet IDs for the public subnets."
                },
                "storageClasses": {
                    "type": "object",
                    "additionalProperties": {
                        "$ref": "/kubernetes/v4.4.0/schema.json#/resources/kubernetes:storage.k8s.io%2Fv1:StorageClass"
                    },
                    "description": "The storage class used for persistent storage by the cluster."
                },
                "subnetIds": {
                    "type": "array",
                    "items": {
                        "type": "string"
                    },
                    "description": "List of subnet IDs for the EKS cluster."
                },
                "tags": {
                    "type": "object",
                    "additionalProperties": {
                        "type": "string"
                    },
                    "description": "A map of tags assigned to the EKS cluster."
                },
                "vpcCni": {
                    "$ref": "#/resources/eks:index:VpcCniAddon",
                    "description": "The VPC CNI for the cluster."
                },
                "vpcId": {
                    "type": "string",
                    "description": "ID of the cluster's VPC."
                }
            },
            "type": "object",
            "required": [
                "cluster",
                "vpcId",
                "subnetIds",
                "endpoint",
                "clusterSecurityGroup",
                "provider",
                "instanceRoles",
                "nodeGroupOptions",
                "clusterIamRole"
            ]
        },
        "eks:index:CoreDnsAddonOptions": {
            "properties": {
                "configurationValues": {
                    "type": "object",
                    "additionalProperties": {
                        "$ref": "pulumi.json#/Any"
                    },
                    "description": "Custom configuration values for the coredns addon. This object must match the schema derived from [describe-addon-configuration](https://docs.aws.amazon.com/cli/latest/reference/eks/describe-addon-configuration.html)."
                },
                "enabled": {
                    "type": "boolean",
                    "plain": true,
<<<<<<< HEAD
                    "description": "Whether or not to create the `coredns` Addon in the cluster",
=======
                    "description": "Whether or not to create the Addon in the cluster\n\nThe managed addon can only be enabled if the cluster is a Fargate cluster or if the cluster\nuses the default node group, otherwise the self-managed addon is used.",
>>>>>>> 3330e923
                    "default": true
                },
                "resolveConflictsOnCreate": {
                    "type": "string",
                    "$ref": "#/types/eks:index:ResolveConflictsOnCreate",
                    "plain": true,
                    "description": "How to resolve field value conflicts when migrating a self-managed add-on to an Amazon EKS add-on. Valid values are `NONE` and `OVERWRITE`. For more details see the [CreateAddon](https://docs.aws.amazon.com/eks/latest/APIReference/API_CreateAddon.html) API Docs.",
                    "default": "OVERWRITE"
                },
                "resolveConflictsOnUpdate": {
                    "type": "string",
                    "$ref": "#/types/eks:index:ResolveConflictsOnUpdate",
                    "plain": true,
                    "description": "How to resolve field value conflicts for an Amazon EKS add-on if you've changed a value from the Amazon EKS default value. Valid values are `NONE`, `OVERWRITE`, and `PRESERVE`. For more details see the [UpdateAddon](https://docs.aws.amazon.com/eks/latest/APIReference/API_UpdateAddon.html) API Docs.",
                    "default": "OVERWRITE"
                },
                "version": {
                    "type": "string",
                    "description": "The version of the EKS add-on. The version must match one of the versions returned by [describe-addon-versions](https://docs.aws.amazon.com/cli/latest/reference/eks/describe-addon-versions.html)."
                }
            },
            "type": "object"
        },
        "eks:index:CreationRoleProvider": {
            "description": "Contains the AWS Role and Provider necessary to override the `[system:master]` entity ARN. This is an optional argument used when creating `Cluster`. Read more: https://docs.aws.amazon.com/eks/latest/userguide/add-user-role.html\n\nNote: This option is only supported with Pulumi nodejs programs. Please use `ProviderCredentialOpts` as an alternative instead.",
            "properties": {
                "provider": {
                    "$ref": "/aws/v6.18.2/schema.json#/provider",
                    "plain": true
                },
                "role": {
                    "$ref": "/aws/v6.18.2/schema.json#/resources/aws:iam%2Frole:Role",
                    "plain": true
                }
            },
            "type": "object",
            "required": [
                "role",
                "provider"
            ]
        },
        "eks:index:FargateProfile": {
            "description": "Defines how Kubernetes pods are executed in Fargate. See aws.eks.FargateProfileArgs for reference.",
            "properties": {
                "podExecutionRoleArn": {
                    "type": "string",
                    "description": "Specify a custom role to use for executing pods in Fargate. Defaults to creating a new role with the `arn:aws:iam::aws:policy/AmazonEKSFargatePodExecutionRolePolicy` policy attached."
                },
                "selectors": {
                    "type": "array",
                    "items": {
                        "$ref": "/aws/v6.18.2/schema.json#/types/aws:eks%2FFargateProfileSelector:FargateProfileSelector"
                    },
                    "description": "Specify the namespace and label selectors to use for launching pods into Fargate."
                },
                "subnetIds": {
                    "type": "array",
                    "items": {
                        "type": "string"
                    },
                    "description": "Specify the subnets in which to execute Fargate tasks for pods. Defaults to the private subnets associated with the cluster."
                }
            },
            "type": "object"
        },
        "eks:index:KubeProxyAddonOptions": {
            "properties": {
                "configurationValues": {
                    "type": "object",
                    "additionalProperties": {
                        "$ref": "pulumi.json#/Any"
                    },
                    "description": "Custom configuration values for the kube-proxy addon. This object must match the schema derived from [describe-addon-configuration](https://docs.aws.amazon.com/cli/latest/reference/eks/describe-addon-configuration.html)."
                },
                "enabled": {
                    "type": "boolean",
                    "plain": true,
                    "description": "Whether or not to create the `kube-proxy` Addon in the cluster",
                    "default": true
                },
                "resolveConflictsOnCreate": {
                    "type": "string",
                    "$ref": "#/types/eks:index:ResolveConflictsOnCreate",
                    "plain": true,
                    "description": "How to resolve field value conflicts when migrating a self-managed add-on to an Amazon EKS add-on. Valid values are `NONE` and `OVERWRITE`. For more details see the [CreateAddon](https://docs.aws.amazon.com/eks/latest/APIReference/API_CreateAddon.html) API Docs.",
                    "default": "OVERWRITE"
                },
                "resolveConflictsOnUpdate": {
                    "type": "string",
                    "$ref": "#/types/eks:index:ResolveConflictsOnUpdate",
                    "plain": true,
                    "description": "How to resolve field value conflicts for an Amazon EKS add-on if you've changed a value from the Amazon EKS default value. Valid values are `NONE`, `OVERWRITE`, and `PRESERVE`. For more details see the [UpdateAddon](https://docs.aws.amazon.com/eks/latest/APIReference/API_UpdateAddon.html) API Docs.",
                    "default": "OVERWRITE"
                },
                "version": {
                    "type": "string",
                    "description": "The version of the EKS add-on. The version must match one of the versions returned by [describe-addon-versions](https://docs.aws.amazon.com/cli/latest/reference/eks/describe-addon-versions.html)."
                }
            },
            "type": "object"
        },
        "eks:index:KubeconfigOptions": {
            "description": "Represents the AWS credentials to scope a given kubeconfig when using a non-default credential chain.\n\nThe options can be used independently, or additively.\n\nA scoped kubeconfig is necessary for certain auth scenarios. For example:\n  1. Assume a role on the default account caller,\n  2. Use an AWS creds profile instead of the default account caller,\n  3. Use an AWS creds creds profile instead of the default account caller,\n     and then assume a given role on the profile. This scenario is also\n     possible by only using a profile, iff the profile includes a role to\n     assume in its settings.\n\nSee for more details:\n- https://docs.aws.amazon.com/eks/latest/userguide/create-kubeconfig.html\n- https://docs.aws.amazon.com/cli/latest/userguide/cli-configure-role.html\n- https://docs.aws.amazon.com/cli/latest/userguide/cli-configure-profiles.html",
            "properties": {
                "profileName": {
                    "type": "string",
                    "description": "AWS credential profile name to always use instead of the default AWS credential provider chain.\n\nThe profile is passed to kubeconfig as an authentication environment setting."
                },
                "roleArn": {
                    "type": "string",
                    "description": "Role ARN to assume instead of the default AWS credential provider chain.\n\nThe role is passed to kubeconfig as an authentication exec argument."
                }
            },
            "type": "object"
        },
        "eks:index:NodeGroupData": {
            "description": "NodeGroupData describes the resources created for the given NodeGroup.",
            "properties": {
                "autoScalingGroupName": {
                    "type": "string",
                    "description": "The AutoScalingGroup name for the node group."
                },
                "cfnStack": {
                    "$ref": "/aws/v6.18.2/schema.json#/resources/aws:cloudformation%2Fstack:Stack",
                    "description": "The CloudFormation Stack which defines the Node AutoScalingGroup."
                },
                "extraNodeSecurityGroups": {
                    "type": "array",
                    "items": {
                        "$ref": "/aws/v6.18.2/schema.json#/resources/aws:ec2%2FsecurityGroup:SecurityGroup"
                    },
                    "description": "The additional security groups for the node group that captures user-specific rules."
                },
                "nodeSecurityGroup": {
                    "$ref": "/aws/v6.18.2/schema.json#/resources/aws:ec2%2FsecurityGroup:SecurityGroup",
                    "description": "The security group for the node group to communicate with the cluster."
                }
            },
            "type": "object",
            "required": [
                "nodeSecurityGroup",
                "extraNodeSecurityGroups",
                "cfnStack",
                "autoScalingGroupName"
            ]
        },
        "eks:index:NodeadmOptions": {
            "description": "MIME document parts for nodeadm configuration. This can be shell scripts, nodeadm configuration or any other user data compatible script.\n\nSee for more details: https://awslabs.github.io/amazon-eks-ami/nodeadm/.",
            "properties": {
                "content": {
                    "type": "string",
                    "description": "The ARN of the access policy to associate with the principal"
                },
                "contentType": {
                    "type": "string",
                    "description": "The MIME type of the content. Examples are `text/x-shellscript; charset=\"us-ascii\"` for shell scripts, and `application/node.eks.aws` nodeadm configuration."
                }
            },
            "type": "object",
            "required": [
                "content",
                "contentType"
            ]
        },
        "eks:index:OperatingSystem": {
            "description": "The type of EKS optimized Operating System to use for node groups.\n\nSee for more details:\nhttps://docs.aws.amazon.com/eks/latest/userguide/eks-optimized-amis.html",
            "type": "string",
            "enum": [
                {
                    "name": "AL2",
                    "description": "EKS optimized OS based on Amazon Linux 2 (AL2).",
                    "value": "AL2",
                    "deprecationMessage": "Amazon Linux 2 is deprecated. Please use Amazon Linux 2023 instead.\nSee for more details: https://docs.aws.amazon.com/eks/latest/userguide/al2023.html"
                },
                {
                    "name": "AL2023",
                    "description": "EKS optimized OS based on Amazon Linux 2023 (AL2023).\nSee for more details: https://docs.aws.amazon.com/eks/latest/userguide/eks-optimized-ami.html",
                    "value": "AL2023"
                },
                {
                    "name": "Bottlerocket",
                    "description": "EKS optimized Container OS based on Bottlerocket.\nSee for more details: https://docs.aws.amazon.com/eks/latest/userguide/eks-optimized-ami-bottlerocket.html",
                    "value": "Bottlerocket"
                }
            ]
        },
        "eks:index:ResolveConflictsOnCreate": {
            "description": "How to resolve field value conflicts when migrating a self-managed add-on to an Amazon EKS add-on. Valid values are `NONE` and `OVERWRITE`. For more details see the [CreateAddon](https://docs.aws.amazon.com/eks/latest/APIReference/API_CreateAddon.html) API Docs.",
            "type": "string",
            "enum": [
                {
                    "name": "None",
                    "description": "If the self-managed version of the add-on is installed on your cluster, Amazon EKS doesn't change the value. Creation of the add-on might fail.",
                    "value": "NONE"
                },
                {
                    "name": "Overwrite",
                    "description": "If the self-managed version of the add-on is installed on your cluster and the Amazon EKS default value is different than the existing value, Amazon EKS changes the value to the Amazon EKS default value.",
                    "value": "OVERWRITE"
                }
            ]
        },
        "eks:index:ResolveConflictsOnUpdate": {
            "description": "How to resolve field value conflicts for an Amazon EKS add-on if you've changed a value from the Amazon EKS default value. Valid values are `NONE`, `OVERWRITE`, and `PRESERVE`. For more details see the [UpdateAddon](https://docs.aws.amazon.com/eks/latest/APIReference/API_UpdateAddon.html) API Docs.",
            "type": "string",
            "enum": [
                {
                    "name": "None",
                    "description": "Amazon EKS doesn't change the value. The update might fail.",
                    "value": "NONE"
                },
                {
                    "name": "Overwrite",
                    "description": "Amazon EKS overwrites the changed value back to the Amazon EKS default value.",
                    "value": "OVERWRITE"
                },
                {
                    "name": "Preserve",
                    "description": "Amazon EKS preserves the value. If you choose this option, we recommend that you test any field and value changes on a non-production cluster before updating the add-on on your production cluster.",
                    "value": "PRESERVE"
                }
            ]
        },
        "eks:index:RoleMapping": {
            "description": "Describes a mapping from an AWS IAM role to a Kubernetes user and groups.",
            "properties": {
                "groups": {
                    "type": "array",
                    "items": {
                        "type": "string"
                    },
                    "description": "A list of groups within Kubernetes to which the role is mapped."
                },
                "roleArn": {
                    "type": "string",
                    "description": "The ARN of the IAM role to add."
                },
                "username": {
                    "type": "string",
                    "description": "The user name within Kubernetes to map to the IAM role. By default, the user name is the ARN of the IAM role."
                }
            },
            "type": "object",
            "required": [
                "roleArn",
                "username",
                "groups"
            ]
        },
        "eks:index:StorageClass": {
            "description": "StorageClass describes the inputs to a single Kubernetes StorageClass provisioned by AWS. Any number of storage classes can be added to a cluster at creation time. One of these storage classes may be configured the default storage class for the cluster.",
            "properties": {
                "allowVolumeExpansion": {
                    "type": "boolean",
                    "description": "AllowVolumeExpansion shows whether the storage class allow volume expand."
                },
                "default": {
                    "type": "boolean",
                    "description": "True if this storage class should be a default storage class for the cluster.\n\nNote: As of Kubernetes v1.11+ on EKS, a default `gp2` storage class will always be created automatically for the cluster by the EKS service. See https://docs.aws.amazon.com/eks/latest/userguide/storage-classes.html\n\nPlease note that at most one storage class can be marked as default. If two or more of them are marked as default, a PersistentVolumeClaim without `storageClassName` explicitly specified cannot be created. See: https://kubernetes.io/docs/tasks/administer-cluster/change-default-storage-class/#changing-the-default-storageclass"
                },
                "encrypted": {
                    "type": "boolean",
                    "description": "Denotes whether the EBS volume should be encrypted."
                },
                "iopsPerGb": {
                    "type": "integer",
                    "description": "I/O operations per second per GiB for \"io1\" volumes. The AWS volume plugin multiplies this with the size of a requested volume to compute IOPS of the volume and caps the result at 20,000 IOPS."
                },
                "kmsKeyId": {
                    "type": "string",
                    "description": "The full Amazon Resource Name of the key to use when encrypting the volume. If none is supplied but encrypted is true, a key is generated by AWS."
                },
                "metadata": {
                    "$ref": "/kubernetes/v4.4.0/schema.json#/types/kubernetes:meta%2Fv1:ObjectMeta",
                    "description": "Standard object's metadata. More info: https://git.k8s.io/community/contributors/devel/api-conventions.md#metadata"
                },
                "mountOptions": {
                    "type": "array",
                    "items": {
                        "type": "string"
                    },
                    "description": "Dynamically provisioned PersistentVolumes of this storage class are created with these mountOptions, e.g. [\"ro\", \"soft\"]. Not validated - mount of the PVs will simply fail if one is invalid."
                },
                "reclaimPolicy": {
                    "type": "string",
                    "description": "Dynamically provisioned PersistentVolumes of this storage class are created with this reclaimPolicy. Defaults to Delete."
                },
                "type": {
                    "type": "string",
                    "description": "The EBS volume type."
                },
                "volumeBindingMode": {
                    "type": "string",
                    "description": "VolumeBindingMode indicates how PersistentVolumeClaims should be provisioned and bound. When unset, VolumeBindingImmediate is used. This field is alpha-level and is only honored by servers that enable the VolumeScheduling feature."
                },
                "zones": {
                    "type": "array",
                    "items": {
                        "type": "string"
                    },
                    "description": "The AWS zone or zones for the EBS volume. If zones is not specified, volumes are generally round-robin-ed across all active zones where Kubernetes cluster has a node. zone and zones parameters must not be used at the same time."
                }
            },
            "type": "object",
            "required": [
                "type"
            ]
        },
        "eks:index:Taint": {
            "description": "Represents a Kubernetes `taint` to apply to all Nodes in a NodeGroup. See https://kubernetes.io/docs/concepts/configuration/taint-and-toleration/.",
            "properties": {
                "effect": {
                    "type": "string",
                    "plain": true,
                    "description": "The effect of the taint."
                },
                "value": {
                    "type": "string",
                    "plain": true,
                    "description": "The value of the taint."
                }
            },
            "type": "object",
            "required": [
                "value",
                "effect"
            ]
        },
        "eks:index:UserMapping": {
            "description": "Describes a mapping from an AWS IAM user to a Kubernetes user and groups.",
            "properties": {
                "groups": {
                    "type": "array",
                    "items": {
                        "type": "string"
                    },
                    "description": "A list of groups within Kubernetes to which the user is mapped to."
                },
                "userArn": {
                    "type": "string",
                    "description": "The ARN of the IAM user to add."
                },
                "username": {
                    "type": "string",
                    "description": "The user name within Kubernetes to map to the IAM user. By default, the user name is the ARN of the IAM user."
                }
            },
            "type": "object",
            "required": [
                "userArn",
                "username",
                "groups"
            ]
        },
        "eks:index:VpcCniOptions": {
            "description": "Describes the configuration options available for the Amazon VPC CNI plugin for Kubernetes.",
            "properties": {
                "addonVersion": {
                    "type": "string",
                    "description": "The version of the addon to use. If not specified, the latest version of the addon for the cluster's Kubernetes version will be used."
                },
                "cniConfigureRpfilter": {
                    "type": "boolean",
                    "description": "Specifies whether ipamd should configure rp filter for primary interface. Default is `false`."
                },
                "cniCustomNetworkCfg": {
                    "type": "boolean",
                    "description": "Specifies that your pods may use subnets and security groups that are independent of your worker node's VPC configuration. By default, pods share the same subnet and security groups as the worker node's primary interface. Setting this variable to true causes ipamd to use the security groups and VPC subnet in a worker node's ENIConfig for elastic network interface allocation. You must create an ENIConfig custom resource for each subnet that your pods will reside in, and then annotate or label each worker node to use a specific ENIConfig (multiple worker nodes can be annotated or labelled with the same ENIConfig). Worker nodes can only be annotated with a single ENIConfig at a time, and the subnet in the ENIConfig must belong to the same Availability Zone that the worker node resides in. For more information, see CNI Custom Networking in the Amazon EKS User Guide. Default is `false`"
                },
                "cniExternalSnat": {
                    "type": "boolean",
                    "description": "Specifies whether an external NAT gateway should be used to provide SNAT of secondary ENI IP addresses. If set to true, the SNAT iptables rule and off-VPC IP rule are not applied, and these rules are removed if they have already been applied. Disable SNAT if you need to allow inbound communication to your pods from external VPNs, direct connections, and external VPCs, and your pods do not need to access the Internet directly via an Internet Gateway. However, your nodes must be running in a private subnet and connected to the internet through an AWS NAT Gateway or another external NAT device. Default is `false`"
                },
                "configurationValues": {
                    "type": "object",
                    "additionalProperties": {
                        "$ref": "pulumi.json#/Any"
                    },
                    "description": "Custom configuration values for the vpc-cni addon. This object must match the schema derived from [describe-addon-configuration](https://docs.aws.amazon.com/cli/latest/reference/eks/describe-addon-configuration.html)."
                },
                "customNetworkConfig": {
                    "type": "boolean",
                    "description": "Specifies that your pods may use subnets and security groups (within the same VPC as your control plane resources) that are independent of your cluster's `resourcesVpcConfig`.\n\nDefaults to false."
                },
                "disableTcpEarlyDemux": {
                    "type": "boolean",
                    "description": "Allows the kubelet's liveness and readiness probes to connect via TCP when pod ENI is enabled. This will slightly increase local TCP connection latency."
                },
                "enableNetworkPolicy": {
                    "type": "boolean",
                    "description": "Enables using Kubernetes network policies. In Kubernetes, by default, all pod-to-pod communication is allowed. Communication can be restricted with Kubernetes NetworkPolicy objects.\n\nSee for more information: [Kubernetes Network Policies](https://kubernetes.io/docs/concepts/services-networking/network-policies/)."
                },
                "enablePodEni": {
                    "type": "boolean",
                    "description": "Specifies whether to allow IPAMD to add the `vpc.amazonaws.com/has-trunk-attached` label to the node if the instance has capacity to attach an additional ENI. Default is `false`. If using liveness and readiness probes, you will also need to disable TCP early demux."
                },
                "enablePrefixDelegation": {
                    "type": "boolean",
                    "description": "IPAMD will start allocating (/28) prefixes to the ENIs with ENABLE_PREFIX_DELEGATION set to true."
                },
                "eniConfigLabelDef": {
                    "type": "string",
                    "description": "Specifies the ENI_CONFIG_LABEL_DEF environment variable value for worker nodes. This is used to tell Kubernetes to automatically apply the ENIConfig for each Availability Zone\nRef: https://docs.aws.amazon.com/eks/latest/userguide/cni-custom-network.html (step 5(c))\n\nDefaults to the official AWS CNI image in ECR."
                },
                "eniMtu": {
                    "type": "integer",
                    "description": "Used to configure the MTU size for attached ENIs. The valid range is from 576 to 9001.\n\nDefaults to 9001."
                },
                "externalSnat": {
                    "type": "boolean",
                    "description": "Specifies whether an external NAT gateway should be used to provide SNAT of secondary ENI IP addresses. If set to true, the SNAT iptables rule and off-VPC IP rule are not applied, and these rules are removed if they have already been applied.\n\nDefaults to false."
                },
                "logFile": {
                    "type": "string",
                    "description": "Specifies the file path used for logs.\n\nDefaults to \"stdout\" to emit Pod logs for `kubectl logs`."
                },
                "logLevel": {
                    "type": "string",
                    "description": "Specifies the log level used for logs.\n\nDefaults to \"DEBUG\"\nValid values: \"DEBUG\", \"INFO\", \"WARN\", \"ERROR\", or \"FATAL\"."
                },
                "nodePortSupport": {
                    "type": "boolean",
                    "description": "Specifies whether NodePort services are enabled on a worker node's primary network interface. This requires additional iptables rules and that the kernel's reverse path filter on the primary interface is set to loose.\n\nDefaults to true."
                },
                "resolveConflictsOnCreate": {
                    "type": "string",
                    "$ref": "#/types/eks:index:ResolveConflictsOnCreate",
                    "plain": true,
                    "description": "How to resolve field value conflicts when migrating a self-managed add-on to an Amazon EKS add-on. Valid values are `NONE` and `OVERWRITE`. For more details see the [CreateAddon](https://docs.aws.amazon.com/eks/latest/APIReference/API_CreateAddon.html) API Docs.",
                    "default": "OVERWRITE"
                },
                "resolveConflictsOnUpdate": {
                    "type": "string",
                    "$ref": "#/types/eks:index:ResolveConflictsOnUpdate",
                    "plain": true,
                    "description": "How to resolve field value conflicts for an Amazon EKS add-on if you've changed a value from the Amazon EKS default value.  Valid values are `NONE`, `OVERWRITE`, and `PRESERVE`. For more details see the [UpdateAddon](https://docs.aws.amazon.com/eks/latest/APIReference/API_UpdateAddon.html) API Docs.",
                    "default": "OVERWRITE"
                },
                "securityContextPrivileged": {
                    "type": "boolean",
                    "description": "Pass privilege to containers securityContext. This is required when SELinux is enabled. This value will not be passed to the CNI config by default"
                },
                "serviceAccountRoleArn": {
                    "type": "string",
                    "description": "The Amazon Resource Name (ARN) of an existing IAM role to bind to the add-on's service account. The role must be assigned the IAM permissions required by the add-on. If you don't specify an existing IAM role, then the add-on uses the permissions assigned to the node IAM role.\n\nFor more information, see [Amazon EKS node IAM role](https://docs.aws.amazon.com/eks/latest/userguide/create-node-role.html) in the Amazon EKS User Guide.\n\nNote: To specify an existing IAM role, you must have an IAM OpenID Connect (OIDC) provider created for your cluster. For more information, see [Enabling IAM roles for service accounts on your cluster](https://docs.aws.amazon.com/eks/latest/userguide/enable-iam-roles-for-service-accounts.html) in the Amazon EKS User Guide."
                },
                "vethPrefix": {
                    "type": "string",
                    "description": "Specifies the veth prefix used to generate the host-side veth device name for the CNI.\n\nThe prefix can be at most 4 characters long.\n\nDefaults to \"eni\"."
                },
                "warmEniTarget": {
                    "type": "integer",
                    "description": "Specifies the number of free elastic network interfaces (and all of their available IP addresses) that the ipamD daemon should attempt to keep available for pod assignment on the node.\n\nDefaults to 1."
                },
                "warmIpTarget": {
                    "type": "integer",
                    "description": "Specifies the number of free IP addresses that the ipamD daemon should attempt to keep available for pod assignment on the node."
                },
                "warmPrefixTarget": {
                    "type": "integer",
                    "description": "WARM_PREFIX_TARGET will allocate one full (/28) prefix even if a single IP  is consumed with the existing prefix. Ref: https://github.com/aws/amazon-vpc-cni-k8s/blob/master/docs/prefix-and-ip-target.md"
                }
            },
            "type": "object"
        }
    },
    "provider": {},
    "resources": {
        "eks:index:Addon": {
            "description": "Addon manages an EKS add-on.\nFor more information about supported add-ons, see: https://docs.aws.amazon.com/eks/latest/userguide/eks-add-ons.html",
            "inputProperties": {
                "addonName": {
                    "type": "string",
                    "description": "Name of the EKS add-on. The name must match one of the names returned by describe-addon-versions."
                },
                "addonVersion": {
                    "type": "string",
                    "description": "The version of the EKS add-on. The version must match one of the versions returned by describe-addon-versions."
                },
                "cluster": {
                    "$ref": "#/resources/eks:index:Cluster",
                    "description": "The target EKS cluster."
                },
                "configurationValues": {
                    "type": "object",
                    "additionalProperties": {
                        "$ref": "pulumi.json#/Any"
                    },
                    "description": "Custom configuration values for addons specified as an object. This object value must match the JSON schema derived from describe-addon-configuration."
                },
                "preserve": {
                    "type": "boolean",
                    "description": "Indicates if you want to preserve the created resources when deleting the EKS add-on."
                },
                "resolveConflictsOnCreate": {
                    "type": "string",
                    "description": "How to resolve field value conflicts when migrating a self-managed add-on to an Amazon EKS add-on. Valid values are NONE and OVERWRITE. For more details see the CreateAddon API Docs."
                },
                "resolveConflictsOnUpdate": {
                    "type": "string",
                    "description": "How to resolve field value conflicts for an Amazon EKS add-on if you've changed a value from the Amazon EKS default value. Valid values are NONE, OVERWRITE, and PRESERVE. For more details see the UpdateAddon API Docs."
                },
                "serviceAccountRoleArn": {
                    "type": "string",
                    "description": "The Amazon Resource Name (ARN) of an existing IAM role to bind to the add-on's service account. The role must be assigned the IAM permissions required by the add-on. If you don't specify an existing IAM role, then the add-on uses the permissions assigned to the node IAM role. For more information, see Amazon EKS node IAM role in the Amazon EKS User Guide.\n\n\t\t\t\t\t\tNote: To specify an existing IAM role, you must have an IAM OpenID Connect (OIDC) provider created for your cluster. For more information, see Enabling IAM roles for service accounts on your cluster in the Amazon EKS User Guide."
                },
                "tags": {
                    "type": "array",
                    "items": {
                        "type": "object",
                        "additionalProperties": {
                            "type": "string"
                        }
                    },
                    "description": "Key-value map of resource tags. If configured with a provider default_tags configuration block present, tags with matching keys will overwrite those defined at the provider-level."
                }
            },
            "requiredInputs": [
                "addonName",
                "cluster"
            ],
            "isComponent": true
        },
        "eks:index:Cluster": {
            "description": "Cluster is a component that wraps the AWS and Kubernetes resources necessary to run an EKS cluster, its worker nodes, its optional StorageClasses, and an optional deployment of the Kubernetes Dashboard.\n\n## Example Usage\n\n### Provisioning a New EKS Cluster\n\n\u003c!--Start PulumiCodeChooser --\u003e\n```typescript\nimport * as pulumi from \"@pulumi/pulumi\";\nimport * as eks from \"@pulumi/eks\";\n\n// Create an EKS cluster with the default configuration.\nconst cluster = new eks.Cluster(\"cluster\", {});\n\n// Export the cluster's kubeconfig.\nexport const kubeconfig = cluster.kubeconfig;\n ```\n\n```python\n import pulumi\n import pulumi_eks as eks\n \n # Create an EKS cluster with the default configuration.\n cluster = eks.Cluster(\"cluster\")\n\n # Export the cluster's kubeconfig.\n pulumi.export(\"kubeconfig\", cluster.kubeconfig)\n ```\n\n```go\n package main\n \n import (\n \t\"github.com/pulumi/pulumi-eks/sdk/go/eks\"\n \t\"github.com/pulumi/pulumi/sdk/v3/go/pulumi\"\n )\n\nfunc main() {\n \tpulumi.Run(func(ctx *pulumi.Context) error {\n \t\t// Create an EKS cluster with the default configuration.\n\t\tcluster, err := eks.NewCluster(ctx, \"cluster\", nil)\n \t\tif err != nil {\n \t\t\treturn err\n \t\t}\n \t\t// Export the cluster's kubeconfig.\n \t\tctx.Export(\"kubeconfig\", cluster.Kubeconfig)\n\t\treturn nil\n \t})\n }\n ```\n\n```csharp\n using System.Collections.Generic;\n using Pulumi;\n using Eks = Pulumi.Eks;\n \n return await Deployment.RunAsync(() =\u003e\n {\n \t// Create an EKS cluster with the default configuration.\n\tvar cluster = new Eks.Cluster(\"cluster\");\n \n \treturn new Dictionary\u003cstring, object?\u003e\n \t{\n \t\t// Export the cluster's kubeconfig.\n \t\t[\"kubeconfig\"] = cluster.Kubeconfig,\n \t};\n });\n\n```\n\n```java\nimport com.pulumi.Context;\nimport com.pulumi.Pulumi;\nimport com.pulumi.core.Output;\nimport com.pulumi.eks.Cluster;\nimport java.util.List;\nimport java.util.ArrayList;\nimport java.util.Map;\nimport java.io.File;\nimport java.nio.file.Files;\nimport java.nio.file.Paths;\n\npublic class App {\n\tpublic static void main(String[] args) {\n\t\tPulumi.run(App::stack);\n\t}\n\n\t public static void stack(Context ctx) {\n \t\t// Create an EKS cluster with the default configuration.\n \t\tvar cluster = new Cluster(\"cluster\");\n \n \t\t// Export the cluster's kubeconfig.\n\t\tctx.export(\"kubeconfig\", cluster.kubeconfig());\n\t}\n }\n```\n\n```yaml\nresources:\n# Create an EKS cluster with the default configuration.\ncluster:\ntype: eks:Cluster\noutputs:\n# Export the cluster's kubeconfig.\nkubeconfig: ${cluster.kubeconfig}\n\n```\n\u003c!--End PulumiCodeChooser --\u003e",
            "properties": {
                "awsProvider": {
                    "$ref": "/aws/v6.18.2/schema.json#/provider",
                    "description": "The AWS resource provider."
                },
                "clusterSecurityGroup": {
                    "$ref": "/aws/v6.18.2/schema.json#/resources/aws:ec2%2FsecurityGroup:SecurityGroup",
                    "description": "The security group for the EKS cluster."
                },
                "core": {
                    "$ref": "#/types/eks:index:CoreData",
                    "description": "The EKS cluster and its dependencies."
                },
                "defaultNodeGroup": {
                    "$ref": "#/types/eks:index:NodeGroupData",
                    "description": "The default Node Group configuration, or undefined if `skipDefaultNodeGroup` was specified."
                },
                "eksCluster": {
                    "$ref": "/aws/v6.18.2/schema.json#/resources/aws:eks%2Fcluster:Cluster",
                    "description": "The EKS cluster."
                },
                "eksClusterIngressRule": {
                    "$ref": "/aws/v6.18.2/schema.json#/resources/aws:ec2%2FsecurityGroupRule:SecurityGroupRule",
                    "description": "The ingress rule that gives node group access to cluster API server."
                },
                "instanceRoles": {
                    "type": "array",
                    "items": {
                        "$ref": "/aws/v6.18.2/schema.json#/resources/aws:iam%2Frole:Role"
                    },
                    "description": "The service roles used by the EKS cluster. Only supported with authentication mode `CONFIG_MAP` or `API_AND_CONFIG_MAP`."
                },
                "kubeconfig": {
                    "$ref": "pulumi.json#/Any",
                    "description": "A kubeconfig that can be used to connect to the EKS cluster."
                },
                "kubeconfigJson": {
                    "type": "string",
                    "description": "A kubeconfig that can be used to connect to the EKS cluster as a JSON string."
                },
                "nodeSecurityGroup": {
                    "$ref": "/aws/v6.18.2/schema.json#/resources/aws:ec2%2FsecurityGroup:SecurityGroup",
                    "description": "The security group for the cluster's nodes."
                }
            },
            "required": [
                "kubeconfig",
                "kubeconfigJson",
                "awsProvider",
                "clusterSecurityGroup",
                "instanceRoles",
                "nodeSecurityGroup",
                "eksClusterIngressRule",
                "eksCluster",
                "core"
            ],
            "inputProperties": {
                "accessEntries": {
                    "type": "object",
                    "additionalProperties": {
                        "$ref": "#/types/eks:index:AccessEntry",
                        "plain": true
                    },
                    "plain": true,
                    "description": "Access entries to add to the EKS cluster. They can be used to allow IAM principals to access the cluster. Access entries are only supported with authentication mode `API` or `API_AND_CONFIG_MAP`.\n\nSee for more details:\nhttps://docs.aws.amazon.com/eks/latest/userguide/access-entries.html"
                },
                "authenticationMode": {
                    "$ref": "#/types/eks:index:AuthenticationMode",
                    "plain": true,
                    "description": "The authentication mode of the cluster. Valid values are `CONFIG_MAP`, `API` or `API_AND_CONFIG_MAP`.\n\nSee for more details:\nhttps://docs.aws.amazon.com/eks/latest/userguide/grant-k8s-access.html#set-cam"
                },
                "clusterSecurityGroup": {
                    "$ref": "/aws/v6.18.2/schema.json#/resources/aws:ec2%2FsecurityGroup:SecurityGroup",
                    "description": "The security group to use for the cluster API endpoint. If not provided, a new security group will be created with full internet egress and ingress from node groups.\n\nNote: The security group resource should not contain any inline ingress or egress rules."
                },
                "clusterSecurityGroupTags": {
                    "type": "object",
                    "additionalProperties": {
                        "type": "string"
                    },
                    "description": "The tags to apply to the cluster security group."
                },
                "clusterTags": {
                    "type": "object",
                    "additionalProperties": {
                        "type": "string"
                    },
                    "description": "The tags to apply to the EKS cluster."
                },
                "corednsAddonOptions": {
                    "$ref": "#/types/eks:index:CoreDnsAddonOptions",
                    "plain": true,
                    "description": "Options for managing the `coredns` addon."
                },
                "createOidcProvider": {
                    "type": "boolean",
                    "description": "Indicates whether an IAM OIDC Provider is created for the EKS cluster.\n\nThe OIDC provider is used in the cluster in combination with k8s Service Account annotations to provide IAM roles at the k8s Pod level.\n\nSee for more details:\n - https://docs.aws.amazon.com/IAM/latest/UserGuide/id_roles_providers_create_oidc_verify-thumbprint.html\n - https://docs.aws.amazon.com/eks/latest/userguide/enable-iam-roles-for-service-accounts.html\n - https://aws.amazon.com/blogs/opensource/introducing-fine-grained-iam-roles-service-accounts/\n - https://www.pulumi.com/registry/packages/aws/api-docs/eks/cluster/#enabling-iam-roles-for-service-accounts"
                },
                "creationRoleProvider": {
                    "$ref": "#/types/eks:index:CreationRoleProvider",
                    "plain": true,
                    "description": "The IAM Role Provider used to create \u0026 authenticate against the EKS cluster. This role is given `[system:masters]` permission in K8S, See: https://docs.aws.amazon.com/eks/latest/userguide/add-user-role.html\n\nNote: This option is only supported with Pulumi nodejs programs. Please use `ProviderCredentialOpts` as an alternative instead."
                },
                "defaultAddonsToRemove": {
                    "type": "array",
                    "items": {
                        "type": "string"
                    },
                    "description": "List of addons to remove upon creation. Any addon listed will be \"adopted\" and then removed. This allows for the creation of a baremetal cluster where no addon is deployed and direct management of addons via Pulumi Kubernetes resources. Valid entries are kube-proxy, coredns and vpc-cni. Only works on first creation of a cluster."
                },
                "desiredCapacity": {
                    "type": "integer",
                    "description": "The number of worker nodes that should be running in the cluster. Defaults to 2."
                },
                "enableConfigMapMutable": {
                    "type": "boolean",
                    "description": "Sets the 'enableConfigMapMutable' option on the cluster kubernetes provider.\n\nApplies updates to the aws-auth ConfigMap in place over a replace operation if set to true.\nhttps://www.pulumi.com/registry/packages/kubernetes/api-docs/provider/#enableconfigmapmutable_nodejs"
                },
                "enabledClusterLogTypes": {
                    "type": "array",
                    "items": {
                        "type": "string"
                    },
                    "description": "Enable EKS control plane logging. This sends logs to cloudwatch. Possible list of values are: [\"api\", \"audit\", \"authenticator\", \"controllerManager\", \"scheduler\"]. By default it is off."
                },
                "encryptionConfigKeyArn": {
                    "type": "string",
                    "description": "KMS Key ARN to use with the encryption configuration for the cluster.\n\nOnly available on Kubernetes 1.13+ clusters created after March 6, 2020.\nSee for more details:\n- https://aws.amazon.com/about-aws/whats-new/2020/03/amazon-eks-adds-envelope-encryption-for-secrets-with-aws-kms/"
                },
                "endpointPrivateAccess": {
                    "type": "boolean",
                    "description": "Indicates whether or not the Amazon EKS private API server endpoint is enabled. Default is `false`."
                },
                "endpointPublicAccess": {
                    "type": "boolean",
                    "description": "Indicates whether or not the Amazon EKS public API server endpoint is enabled. Default is `true`."
                },
                "fargate": {
                    "oneOf": [
                        {
                            "type": "boolean"
                        },
                        {
                            "$ref": "#/types/eks:index:FargateProfile"
                        }
                    ],
                    "description": "Add support for launching pods in Fargate. Defaults to launching pods in the `default` namespace.  If specified, the default node group is skipped as though `skipDefaultNodeGroup: true` had been passed."
                },
                "gpu": {
                    "type": "boolean",
                    "description": "Use the latest recommended EKS Optimized Linux AMI with GPU support for the worker nodes from the AWS Systems Manager Parameter Store.\n\nDefaults to false.\n\nNote: `gpu` and `nodeAmiId` are mutually exclusive.\n\nSee for more details:\n- https://docs.aws.amazon.com/eks/latest/userguide/eks-optimized-ami.html\n- https://docs.aws.amazon.com/eks/latest/userguide/retrieve-ami-id.html"
                },
                "instanceProfileName": {
                    "type": "string",
                    "description": "The default IAM InstanceProfile to use on the Worker NodeGroups, if one is not already set in the NodeGroup."
                },
                "instanceRole": {
                    "$ref": "/aws/v6.18.2/schema.json#/resources/aws:iam%2Frole:Role",
                    "description": "This enables the simple case of only registering a *single* IAM instance role with the cluster, that is required to be shared by *all* node groups in their instance profiles.\n\nNote: options `instanceRole` and `instanceRoles` are mutually exclusive."
                },
                "instanceRoles": {
                    "type": "array",
                    "items": {
                        "$ref": "/aws/v6.18.2/schema.json#/resources/aws:iam%2Frole:Role"
                    },
                    "description": "This enables the advanced case of registering *many* IAM instance roles with the cluster for per node group IAM, instead of the simpler, shared case of `instanceRole`.\n\nNote: options `instanceRole` and `instanceRoles` are mutually exclusive."
                },
                "instanceType": {
                    "type": "string",
                    "description": "The instance type to use for the cluster's nodes. Defaults to \"t2.medium\"."
                },
                "ipFamily": {
                    "type": "string",
                    "description": "The IP family used to assign Kubernetes pod and service addresses. Valid values are `ipv4` (default) and `ipv6`.\nYou can only specify an IP family when you create a cluster, changing this value will force a new cluster to be created.",
                    "replaceOnChanges": true
                },
                "kubeProxyAddonOptions": {
                    "$ref": "#/types/eks:index:KubeProxyAddonOptions",
                    "plain": true,
                    "description": "Options for managing the `kube-proxy` addon."
                },
                "kubernetesServiceIpAddressRange": {
                    "type": "string",
                    "description": "The CIDR block to assign Kubernetes service IP addresses from. If you don't\nspecify a block, Kubernetes assigns addresses from either the 10.100.0.0/16 or\n172.20.0.0/16 CIDR blocks. This setting only applies to IPv4 clusters. We recommend that you specify a block\nthat does not overlap with resources in other networks that are peered or connected to your VPC. You can only specify\na custom CIDR block when you create a cluster, changing this value will force a new cluster to be created.\n\nThe block must meet the following requirements:\n- Within one of the following private IP address blocks: 10.0.0.0/8, 172.16.0.0.0/12, or 192.168.0.0/16.\n- Doesn't overlap with any CIDR block assigned to the VPC that you selected for VPC.\n- Between /24 and /12."
                },
                "maxSize": {
                    "type": "integer",
                    "description": "The maximum number of worker nodes running in the cluster. Defaults to 2."
                },
                "minSize": {
                    "type": "integer",
                    "description": "The minimum number of worker nodes running in the cluster. Defaults to 1."
                },
                "name": {
                    "type": "string",
                    "description": "The cluster's physical resource name.\n\nIf not specified, the default is to use auto-naming for the cluster's name, resulting in a physical name with the format `${name}-eksCluster-0123abcd`.\n\nSee for more details: https://www.pulumi.com/docs/intro/concepts/programming-model/#autonaming"
                },
                "nodeAmiId": {
                    "type": "string",
                    "description": "The AMI ID to use for the worker nodes.\n\nDefaults to the latest recommended EKS Optimized Linux AMI from the AWS Systems Manager Parameter Store.\n\nNote: `nodeAmiId` and `gpu` are mutually exclusive.\n\nSee for more details:\n- https://docs.aws.amazon.com/eks/latest/userguide/eks-optimized-ami.html."
                },
                "nodeAssociatePublicIpAddress": {
                    "type": "boolean",
                    "plain": true,
                    "description": "Whether or not to auto-assign the EKS worker nodes public IP addresses. If this toggle is set to true, the EKS workers will be auto-assigned public IPs. If false, they will not be auto-assigned public IPs."
                },
                "nodeGroupOptions": {
                    "$ref": "#/types/eks:index:ClusterNodeGroupOptions",
                    "plain": true,
                    "description": "The common configuration settings for NodeGroups."
                },
                "nodePublicKey": {
                    "type": "string",
                    "description": "Public key material for SSH access to worker nodes. See allowed formats at:\nhttps://docs.aws.amazon.com/AWSEC2/latest/UserGuide/ec2-key-pairs.html\nIf not provided, no SSH access is enabled on VMs."
                },
                "nodeRootVolumeEncrypted": {
                    "type": "boolean",
                    "description": "Encrypt the root block device of the nodes in the node group."
                },
                "nodeRootVolumeSize": {
                    "type": "integer",
                    "description": "The size in GiB of a cluster node's root volume. Defaults to 20."
                },
                "nodeSecurityGroupTags": {
                    "type": "object",
                    "additionalProperties": {
                        "type": "string"
                    },
                    "description": "The tags to apply to the default `nodeSecurityGroup` created by the cluster.\n\nNote: The `nodeSecurityGroupTags` option and the node group option `nodeSecurityGroup` are mutually exclusive."
                },
                "nodeSubnetIds": {
                    "type": "array",
                    "items": {
                        "type": "string"
                    },
                    "description": "The subnets to use for worker nodes. Defaults to the value of subnetIds."
                },
                "nodeUserData": {
                    "type": "string",
                    "description": "Extra code to run on node startup. This code will run after the AWS EKS bootstrapping code and before the node signals its readiness to the managing CloudFormation stack. This code must be a typical user data script: critically it must begin with an interpreter directive (i.e. a `#!`)."
                },
                "privateSubnetIds": {
                    "type": "array",
                    "items": {
                        "type": "string"
                    },
                    "description": "The set of private subnets to use for the worker node groups on the EKS cluster. These subnets are automatically tagged by EKS for Kubernetes purposes.\n\nIf `vpcId` is not set, the cluster will use the AWS account's default VPC subnets.\n\nWorker network architecture options:\n - Private-only: Only set `privateSubnetIds`.\n   - Default workers to run in a private subnet. In this setting, Kubernetes cannot create public, internet-facing load balancers for your pods.\n - Public-only: Only set `publicSubnetIds`.\n   - Default workers to run in a public subnet.\n - Mixed (recommended): Set both `privateSubnetIds` and `publicSubnetIds`.\n   - Default all worker nodes to run in private subnets, and use the public subnets for internet-facing load balancers.\n\nSee for more details: https://docs.aws.amazon.com/eks/latest/userguide/network_reqs.html.Note: The use of `subnetIds`, along with `publicSubnetIds` and/or `privateSubnetIds` is mutually exclusive. The use of `publicSubnetIds` and `privateSubnetIds` is encouraged.\n\nAlso consider setting `nodeAssociatePublicIpAddress: false` for fully private workers."
                },
                "providerCredentialOpts": {
                    "$ref": "#/types/eks:index:KubeconfigOptions",
                    "description": "The AWS provider credential options to scope the cluster's kubeconfig authentication when using a non-default credential chain.\n\nThis is required for certain auth scenarios. For example:\n- Creating and using a new AWS provider instance, or\n- Setting the AWS_PROFILE environment variable, or\n- Using a named profile configured on the AWS provider via:\n`pulumi config set aws:profile \u003cprofileName\u003e`\n\nSee for more details:\n- https://www.pulumi.com/registry/packages/aws/api-docs/provider/\n- https://www.pulumi.com/docs/intro/cloud-providers/aws/setup/\n- https://www.pulumi.com/docs/intro/cloud-providers/aws/#configuration\n- https://docs.aws.amazon.com/eks/latest/userguide/create-kubeconfig.html"
                },
                "proxy": {
                    "type": "string",
                    "plain": true,
                    "description": "The HTTP(S) proxy to use within a proxied environment.\n\n The proxy is used during cluster creation, and OIDC configuration.\n\nThis is an alternative option to setting the proxy environment variables: HTTP(S)_PROXY and/or http(s)_proxy.\n\nThis option is required iff the proxy environment variables are not set.\n\nFormat:      \u003cprotocol\u003e://\u003chost\u003e:\u003cport\u003e\nAuth Format: \u003cprotocol\u003e://\u003cusername\u003e:\u003cpassword\u003e@\u003chost\u003e:\u003cport\u003e\n\nEx:\n  - \"http://proxy.example.com:3128\"\n  - \"https://proxy.example.com\"\n  - \"http://username:password@proxy.example.com:3128\""
                },
                "publicAccessCidrs": {
                    "type": "array",
                    "items": {
                        "type": "string"
                    },
                    "description": "Indicates which CIDR blocks can access the Amazon EKS public API server endpoint."
                },
                "publicSubnetIds": {
                    "type": "array",
                    "items": {
                        "type": "string"
                    },
                    "description": "The set of public subnets to use for the worker node groups on the EKS cluster. These subnets are automatically tagged by EKS for Kubernetes purposes.\n\nIf `vpcId` is not set, the cluster will use the AWS account's default VPC subnets.\n\nWorker network architecture options:\n - Private-only: Only set `privateSubnetIds`.\n   - Default workers to run in a private subnet. In this setting, Kubernetes cannot create public, internet-facing load balancers for your pods.\n - Public-only: Only set `publicSubnetIds`.\n   - Default workers to run in a public subnet.\n - Mixed (recommended): Set both `privateSubnetIds` and `publicSubnetIds`.\n   - Default all worker nodes to run in private subnets, and use the public subnets for internet-facing load balancers.\n\nSee for more details: https://docs.aws.amazon.com/eks/latest/userguide/network_reqs.html.Note: The use of `subnetIds`, along with `publicSubnetIds` and/or `privateSubnetIds` is mutually exclusive. The use of `publicSubnetIds` and `privateSubnetIds` is encouraged."
                },
                "roleMappings": {
                    "type": "array",
                    "items": {
                        "$ref": "#/types/eks:index:RoleMapping"
                    },
                    "description": "Optional mappings from AWS IAM roles to Kubernetes users and groups. Only supported with authentication mode `CONFIG_MAP` or `API_AND_CONFIG_MAP`"
                },
                "serviceRole": {
                    "$ref": "/aws/v6.18.2/schema.json#/resources/aws:iam%2Frole:Role",
                    "description": "IAM Service Role for EKS to use to manage the cluster."
                },
                "skipDefaultNodeGroup": {
                    "type": "boolean",
                    "plain": true,
                    "description": "If this toggle is set to true, the EKS cluster will be created without node group attached. Defaults to false, unless `fargate` input is provided."
                },
                "storageClasses": {
                    "oneOf": [
                        {
                            "type": "string",
                            "plain": true
                        },
                        {
                            "type": "object",
                            "additionalProperties": {
                                "$ref": "#/types/eks:index:StorageClass",
                                "plain": true
                            },
                            "plain": true
                        }
                    ],
                    "plain": true,
                    "description": "An optional set of StorageClasses to enable for the cluster. If this is a single volume type rather than a map, a single StorageClass will be created for that volume type.\n\nNote: As of Kubernetes v1.11+ on EKS, a default `gp2` storage class will always be created automatically for the cluster by the EKS service. See https://docs.aws.amazon.com/eks/latest/userguide/storage-classes.html"
                },
                "subnetIds": {
                    "type": "array",
                    "items": {
                        "type": "string"
                    },
                    "description": "The set of all subnets, public and private, to use for the worker node groups on the EKS cluster. These subnets are automatically tagged by EKS for Kubernetes purposes.\n\nIf `vpcId` is not set, the cluster will use the AWS account's default VPC subnets.\n\nIf the list of subnets includes both public and private subnets, the worker nodes will only be attached to the private subnets, and the public subnets will be used for internet-facing load balancers.\n\nSee for more details: https://docs.aws.amazon.com/eks/latest/userguide/network_reqs.html.\n\nNote: The use of `subnetIds`, along with `publicSubnetIds` and/or `privateSubnetIds` is mutually exclusive. The use of `publicSubnetIds` and `privateSubnetIds` is encouraged."
                },
                "tags": {
                    "type": "object",
                    "additionalProperties": {
                        "type": "string"
                    },
                    "description": "Key-value mapping of tags that are automatically applied to all AWS resources directly under management with this cluster, which support tagging."
                },
                "useDefaultVpcCni": {
                    "type": "boolean",
                    "plain": true,
                    "description": "Use the default VPC CNI instead of creating a custom one. Should not be used in conjunction with `vpcCniOptions`."
                },
                "userMappings": {
                    "type": "array",
                    "items": {
                        "$ref": "#/types/eks:index:UserMapping"
                    },
                    "description": "Optional mappings from AWS IAM users to Kubernetes users and groups. Only supported with authentication mode `CONFIG_MAP` or `API_AND_CONFIG_MAP`."
                },
                "version": {
                    "type": "string",
                    "description": "Desired Kubernetes master / control plane version. If you do not specify a value, the latest available version is used."
                },
                "vpcCniOptions": {
                    "$ref": "#/types/eks:index:VpcCniOptions",
                    "plain": true,
                    "description": "The configuration of the Amazon VPC CNI plugin for this instance. Defaults are described in the documentation for the VpcCniOptions type."
                },
                "vpcId": {
                    "type": "string",
                    "description": "The VPC in which to create the cluster and its worker nodes. If unset, the cluster will be created in the default VPC."
                }
            },
            "isComponent": true,
            "methods": {
                "getKubeconfig": "eks:index:Cluster/getKubeconfig"
            }
        },
        "eks:index:ClusterCreationRoleProvider": {
            "description": "ClusterCreationRoleProvider is a component that wraps creating a role provider that can be passed to the `Cluster`'s `creationRoleProvider`. This can be used to provide a specific role to use for the creation of the EKS cluster different from the role being used to run the Pulumi deployment.",
            "properties": {
                "role": {
                    "$ref": "/aws/v6.18.2/schema.json#/resources/aws:iam%2Frole:Role"
                }
            },
            "required": [
                "role"
            ],
            "inputProperties": {
                "profile": {
                    "type": "string"
                },
                "region": {
                    "type": "string"
                }
            },
            "isComponent": true
        },
        "eks:index:ManagedNodeGroup": {
            "description": "ManagedNodeGroup is a component that wraps creating an AWS managed node group.\n\nSee for more details:\nhttps://docs.aws.amazon.com/eks/latest/userguide/managed-node-groups.html",
            "properties": {
                "nodeGroup": {
                    "$ref": "/aws/v6.18.2/schema.json#/resources/aws:eks%2FnodeGroup:NodeGroup",
                    "description": "The AWS managed node group."
                }
            },
            "required": [
                "nodeGroup"
            ],
            "inputProperties": {
                "amiId": {
                    "type": "string",
                    "description": "The AMI ID to use for the worker nodes.\nDefaults to the latest recommended EKS Optimized AMI from the AWS Systems Manager Parameter Store.\n\nNote: `amiId` is mutually exclusive with `gpu` and `amiType`.\n\nSee for more details: https://docs.aws.amazon.com/eks/latest/userguide/eks-optimized-ami.html."
                },
                "amiType": {
                    "type": "string",
                    "description": "Type of Amazon Machine Image (AMI) associated with the EKS Node Group. Defaults to `AL2_x86_64`.\nNote: `amiType` and `amiId` are mutually exclusive.\n\nSee the AWS documentation (https://docs.aws.amazon.com/eks/latest/APIReference/API_Nodegroup.html#AmazonEKS-Type-Nodegroup-amiType) for valid AMI Types. This provider will only perform drift detection if a configuration value is provided."
                },
                "bootstrapExtraArgs": {
                    "type": "string",
                    "plain": true,
                    "description": "Additional args to pass directly to `/etc/eks/bootstrap.sh`. For details on available options, see: https://github.com/awslabs/amazon-eks-ami/blob/master/files/bootstrap.sh. Note that the `--apiserver-endpoint`, `--b64-cluster-ca` and `--kubelet-extra-args` flags are included automatically based on other configuration parameters.\n\nNote that this field conflicts with `launchTemplate`."
                },
                "bottlerocketSettings": {
                    "type": "object",
                    "additionalProperties": {
                        "$ref": "pulumi.json#/Any"
                    },
                    "description": "The configuration settings for Bottlerocket OS.\nThe settings will get merged with the base settings the provider uses to configure Bottlerocket.\n\nThis includes:\n  - settings.kubernetes.api-server\n  - settings.kubernetes.cluster-certificate\n  - settings.kubernetes.cluster-name\n  - settings.kubernetes.cluster-dns-ip\n\nFor an overview of the available settings, see https://bottlerocket.dev/en/os/1.20.x/api/settings/."
                },
                "capacityType": {
                    "type": "string",
                    "description": "Type of capacity associated with the EKS Node Group. Valid values: `ON_DEMAND`, `SPOT`. This provider will only perform drift detection if a configuration value is provided."
                },
                "cluster": {
                    "oneOf": [
                        {
                            "$ref": "#/resources/eks:index:Cluster"
                        },
                        {
                            "$ref": "#/types/eks:index:CoreData"
                        }
                    ],
                    "description": "The target EKS cluster."
                },
                "clusterName": {
                    "type": "string",
                    "description": "Name of the EKS Cluster."
                },
                "diskSize": {
                    "type": "integer",
                    "description": "Disk size in GiB for worker nodes. Defaults to `20`. This provider will only perform drift detection if a configuration value is provided."
                },
                "enableIMDSv2": {
                    "type": "boolean",
                    "plain": true,
                    "description": "Enables the ability to use EC2 Instance Metadata Service v2, which provides a more secure way to access instance metadata. For more information, see: https://docs.aws.amazon.com/AWSEC2/latest/UserGuide/configuring-instance-metadata-service.html.\nDefaults to `false`.\n\nNote that this field conflicts with `launchTemplate`. If you are providing a custom `launchTemplate`, you should enable this feature within the `launchTemplateMetadataOptions` of the supplied `launchTemplate`."
                },
                "forceUpdateVersion": {
                    "type": "boolean",
                    "description": "Force version update if existing pods are unable to be drained due to a pod disruption budget issue."
                },
                "gpu": {
                    "type": "boolean",
                    "description": "Use the latest recommended EKS Optimized AMI with GPU support for the worker nodes.\nDefaults to false.\n\nNote: `gpu` and `amiId` are mutually exclusive.\n\nSee for more details: https://docs.aws.amazon.com/eks/latest/userguide/eks-optimized-amis.html."
                },
                "instanceTypes": {
                    "type": "array",
                    "items": {
                        "type": "string"
                    },
                    "description": "Set of instance types associated with the EKS Node Group. Defaults to `[\"t3.medium\"]`. This provider will only perform drift detection if a configuration value is provided. Currently, the EKS API only accepts a single value in the set."
                },
                "kubeletExtraArgs": {
                    "type": "string",
                    "plain": true,
                    "description": "Extra args to pass to the Kubelet. Corresponds to the options passed in the `--kubeletExtraArgs` flag to `/etc/eks/bootstrap.sh`. For example, '--port=10251 --address=0.0.0.0'. To escape characters in the extra argsvalue, wrap the value in quotes. For example, `kubeletExtraArgs = '--allowed-unsafe-sysctls \"net.core.somaxconn\"'`.\nNote that this field conflicts with `launchTemplate`."
                },
                "labels": {
                    "type": "object",
                    "additionalProperties": {
                        "type": "string"
                    },
                    "description": "Key-value map of Kubernetes labels. Only labels that are applied with the EKS API are managed by this argument. Other Kubernetes labels applied to the EKS Node Group will not be managed."
                },
                "launchTemplate": {
                    "$ref": "/aws/v6.18.2/schema.json#/types/aws:eks%2FNodeGroupLaunchTemplate:NodeGroupLaunchTemplate",
                    "description": "Launch Template settings.\n\nNote: This field is mutually exclusive with `kubeletExtraArgs` and `bootstrapExtraArgs`."
                },
                "nodeGroupName": {
                    "type": "string",
                    "description": "Name of the EKS Node Group. If omitted, this provider will assign a random, unique name. Conflicts with `nodeGroupNamePrefix`."
                },
                "nodeGroupNamePrefix": {
                    "type": "string",
                    "description": "Creates a unique name beginning with the specified prefix. Conflicts with `nodeGroupName`."
                },
                "nodeRole": {
                    "$ref": "/aws/v6.18.2/schema.json#/resources/aws:iam%2Frole:Role",
                    "description": "The IAM Role that provides permissions for the EKS Node Group.\n\nNote, `nodeRole` and `nodeRoleArn` are mutually exclusive, and a single option must be used."
                },
                "nodeRoleArn": {
                    "type": "string",
                    "description": "Amazon Resource Name (ARN) of the IAM Role that provides permissions for the EKS Node Group.\n\nNote, `nodeRoleArn` and `nodeRole` are mutually exclusive, and a single option must be used."
                },
                "nodeadmExtraOptions": {
                    "type": "array",
                    "items": {
                        "$ref": "#/types/eks:index:NodeadmOptions"
                    },
                    "description": "Extra nodeadm configuration sections to be added to the nodeadm user data. This can be shell scripts, nodeadm NodeConfig or any other user data compatible script. When configuring additional nodeadm NodeConfig sections, they'll be merged with the base settings the provider sets. You can overwrite base settings or provide additional settings this way.\nThe base settings the provider sets are:\n  - cluster.name\n  - cluster.apiServerEndpoint\n  - cluster.certificateAuthority\n  - cluster.cidr\n\nNote: This is only applicable when using AL2023.\nSee for more details:\n  - https://awslabs.github.io/amazon-eks-ami/nodeadm/\n  - https://awslabs.github.io/amazon-eks-ami/nodeadm/doc/api/"
                },
                "operatingSystem": {
                    "$ref": "#/types/eks:index:OperatingSystem",
                    "description": "The type of OS to use for the node group. Will be used to determine the right EKS optimized AMI to use based on the instance types and gpu configuration.\nValid values are `AL2`, `AL2023` and `Bottlerocket`.\n\nDefaults to `AL2`."
                },
                "releaseVersion": {
                    "type": "string",
                    "description": "AMI version of the EKS Node Group. Defaults to latest version for Kubernetes version."
                },
                "remoteAccess": {
                    "$ref": "/aws/v6.18.2/schema.json#/types/aws:eks%2FNodeGroupRemoteAccess:NodeGroupRemoteAccess",
                    "description": "Remote access settings."
                },
                "scalingConfig": {
                    "$ref": "/aws/v6.18.2/schema.json#/types/aws:eks%2FNodeGroupScalingConfig:NodeGroupScalingConfig",
                    "description": "Scaling settings.\n\nDefault scaling amounts of the node group autoscaling group are:\n  - desiredSize: 2\n  - minSize: 1\n  - maxSize: 2"
                },
                "subnetIds": {
                    "type": "array",
                    "items": {
                        "type": "string"
                    },
                    "description": "Identifiers of EC2 Subnets to associate with the EKS Node Group. These subnets must have the following resource tag: `kubernetes.io/cluster/CLUSTER_NAME` (where `CLUSTER_NAME` is replaced with the name of the EKS Cluster).\n\nDefault subnetIds is chosen from the following list, in order, if subnetIds arg is not set:\n  - core.subnetIds\n  - core.privateIds\n  - core.publicSubnetIds\n\nThis default logic is based on the existing subnet IDs logic of this package: https://git.io/JeM11"
                },
                "tags": {
                    "type": "object",
                    "additionalProperties": {
                        "type": "string"
                    },
                    "description": "Key-value mapping of resource tags."
                },
                "taints": {
                    "type": "array",
                    "items": {
                        "$ref": "/aws/v6.18.2/schema.json#/types/aws:eks%2FNodeGroupTaint:NodeGroupTaint"
                    },
                    "description": "The Kubernetes taints to be applied to the nodes in the node group. Maximum of 50 taints per node group."
                },
                "userData": {
                    "type": "string",
                    "description": "User specified code to run on node startup. This is expected to handle the full AWS EKS node bootstrapping. If omitted, the provider will configure the user data.\n\nSee for more details: https://docs.aws.amazon.com/eks/latest/userguide/launch-templates.html#launch-template-user-data."
                },
                "version": {
                    "type": "string"
                }
            },
            "requiredInputs": [
                "cluster"
            ],
            "isComponent": true
        },
        "eks:index:NodeGroup": {
            "description": "NodeGroup is a component that wraps the AWS EC2 instances that provide compute capacity for an EKS cluster.",
            "properties": {
                "autoScalingGroupName": {
                    "type": "string",
                    "description": "The AutoScalingGroup name for the Node group."
                },
                "cfnStack": {
                    "$ref": "/aws/v6.18.2/schema.json#/resources/aws:cloudformation%2Fstack:Stack",
                    "description": "The CloudFormation Stack which defines the Node AutoScalingGroup."
                },
                "extraNodeSecurityGroups": {
                    "type": "array",
                    "items": {
                        "$ref": "/aws/v6.18.2/schema.json#/resources/aws:ec2%2FsecurityGroup:SecurityGroup"
                    },
                    "description": "The additional security groups for the node group that captures user-specific rules."
                },
                "nodeSecurityGroup": {
                    "$ref": "/aws/v6.18.2/schema.json#/resources/aws:ec2%2FsecurityGroup:SecurityGroup",
                    "description": "The security group for the node group to communicate with the cluster."
                }
            },
            "required": [
                "nodeSecurityGroup",
                "extraNodeSecurityGroups",
                "cfnStack",
                "autoScalingGroupName"
            ],
            "inputProperties": {
                "amiId": {
                    "type": "string",
                    "description": "The AMI ID to use for the worker nodes.\n\nDefaults to the latest recommended EKS Optimized Linux AMI from the AWS Systems Manager Parameter Store.\n\nNote: `amiId` and `gpu` are mutually exclusive.\n\nSee for more details:\n- https://docs.aws.amazon.com/eks/latest/userguide/eks-optimized-ami.html."
                },
                "amiType": {
                    "type": "string",
                    "description": "The AMI Type to use for the worker nodes. \n\nOnly applicable when setting an AMI ID that is of type `arm64`. \n\nNote: `amiType` and `gpu` are mutually exclusive.\n\n"
                },
                "autoScalingGroupTags": {
                    "type": "object",
                    "additionalProperties": {
                        "type": "string"
                    },
                    "description": "The tags to apply to the NodeGroup's AutoScalingGroup in the CloudFormation Stack.\n\nPer AWS, all stack-level tags, including automatically created tags, and the `cloudFormationTags` option are propagated to resources that AWS CloudFormation supports, including the AutoScalingGroup. See https://docs.aws.amazon.com/AWSCloudFormation/latest/UserGuide/aws-properties-resource-tags.html\n\nNote: Given the inheritance of auto-generated CF tags and `cloudFormationTags`, you should either supply the tag in `autoScalingGroupTags` or `cloudFormationTags`, but not both."
                },
                "bootstrapExtraArgs": {
                    "type": "string",
                    "plain": true,
                    "description": "Additional args to pass directly to `/etc/eks/bootstrap.sh`. For details on available options, see: https://github.com/awslabs/amazon-eks-ami/blob/master/files/bootstrap.sh. Note that the `--apiserver-endpoint`, `--b64-cluster-ca` and `--kubelet-extra-args` flags are included automatically based on other configuration parameters."
                },
                "bottlerocketSettings": {
                    "type": "object",
                    "additionalProperties": {
                        "$ref": "pulumi.json#/Any"
                    },
                    "description": "The configuration settings for Bottlerocket OS.\nThe settings will get merged with the base settings the provider uses to configure Bottlerocket.\n\nThis includes:\n  - settings.kubernetes.api-server\n  - settings.kubernetes.cluster-certificate\n  - settings.kubernetes.cluster-name\n  - settings.kubernetes.cluster-dns-ip\n\nFor an overview of the available settings, see https://bottlerocket.dev/en/os/1.20.x/api/settings/."
                },
                "cloudFormationTags": {
                    "type": "object",
                    "additionalProperties": {
                        "type": "string"
                    },
                    "description": "The tags to apply to the CloudFormation Stack of the Worker NodeGroup.\n\nNote: Given the inheritance of auto-generated CF tags and `cloudFormationTags`, you should either supply the tag in `autoScalingGroupTags` or `cloudFormationTags`, but not both."
                },
                "cluster": {
                    "oneOf": [
                        {
                            "$ref": "#/resources/eks:index:Cluster"
                        },
                        {
                            "$ref": "#/types/eks:index:CoreData"
                        }
                    ],
                    "description": "The target EKS cluster."
                },
                "clusterIngressRule": {
                    "$ref": "/aws/v6.18.2/schema.json#/resources/aws:ec2%2FsecurityGroupRule:SecurityGroupRule",
                    "description": "The ingress rule that gives node group access."
                },
                "desiredCapacity": {
                    "type": "integer",
                    "description": "The number of worker nodes that should be running in the cluster. Defaults to 2."
                },
                "enableDetailedMonitoring": {
                    "type": "boolean",
                    "description": "Enables/disables detailed monitoring of the EC2 instances.\n\nWith detailed monitoring, all metrics, including status check metrics, are available in 1-minute intervals.\nWhen enabled, you can also get aggregated data across groups of similar instances.\n\nNote: You are charged per metric that is sent to CloudWatch. You are not charged for data storage.\nFor more information, see \"Paid tier\" and \"Example 1 - EC2 Detailed Monitoring\" here https://aws.amazon.com/cloudwatch/pricing/."
                },
                "encryptRootBlockDevice": {
                    "type": "boolean",
                    "description": "Encrypt the root block device of the nodes in the node group."
                },
                "extraNodeSecurityGroups": {
                    "type": "array",
                    "items": {
                        "$ref": "/aws/v6.18.2/schema.json#/resources/aws:ec2%2FsecurityGroup:SecurityGroup"
                    },
                    "description": "Extra security groups to attach on all nodes in this worker node group.\n\nThis additional set of security groups captures any user application rules that will be needed for the nodes."
                },
                "gpu": {
                    "type": "boolean",
                    "description": "Use the latest recommended EKS Optimized Linux AMI with GPU support for the worker nodes from the AWS Systems Manager Parameter Store.\n\nDefaults to false.\n\nNote: `gpu` and `amiId` are mutually exclusive.\n\nSee for more details:\n- https://docs.aws.amazon.com/eks/latest/userguide/eks-optimized-ami.html\n- https://docs.aws.amazon.com/eks/latest/userguide/retrieve-ami-id.html"
                },
                "instanceProfile": {
                    "$ref": "/aws/v6.18.2/schema.json#/resources/aws:iam%2FinstanceProfile:InstanceProfile",
                    "plain": true,
                    "description": "The ingress rule that gives node group access."
                },
                "instanceType": {
                    "type": "string",
                    "description": "The instance type to use for the cluster's nodes. Defaults to \"t2.medium\"."
                },
                "keyName": {
                    "type": "string",
                    "description": "Name of the key pair to use for SSH access to worker nodes."
                },
                "kubeletExtraArgs": {
                    "type": "string",
                    "plain": true,
                    "description": "Extra args to pass to the Kubelet. Corresponds to the options passed in the `--kubeletExtraArgs` flag to `/etc/eks/bootstrap.sh`. For example, '--port=10251 --address=0.0.0.0'. Note that the `labels` and `taints` properties will be applied to this list (using `--node-labels` and `--register-with-taints` respectively) after to the explicit `kubeletExtraArgs`."
                },
                "labels": {
                    "type": "object",
                    "additionalProperties": {
                        "type": "string",
                        "plain": true
                    },
                    "plain": true,
                    "description": "Custom k8s node labels to be attached to each worker node. Adds the given key/value pairs to the `--node-labels` kubelet argument."
                },
                "maxSize": {
                    "type": "integer",
                    "description": "The maximum number of worker nodes running in the cluster. Defaults to 2."
                },
                "minSize": {
                    "type": "integer",
                    "description": "The minimum number of worker nodes running in the cluster. Defaults to 1."
                },
                "nodeAssociatePublicIpAddress": {
                    "type": "boolean",
                    "plain": true,
                    "description": "Whether or not to auto-assign public IP addresses on the EKS worker nodes. If this toggle is set to true, the EKS workers will be auto-assigned public IPs. If false, they will not be auto-assigned public IPs."
                },
                "nodePublicKey": {
                    "type": "string",
                    "description": "Public key material for SSH access to worker nodes. See allowed formats at:\nhttps://docs.aws.amazon.com/AWSEC2/latest/UserGuide/ec2-key-pairs.html\nIf not provided, no SSH access is enabled on VMs."
                },
                "nodeRootVolumeDeleteOnTermination": {
                    "type": "boolean",
                    "description": "Whether the root block device should be deleted on termination of the instance. Defaults to true."
                },
                "nodeRootVolumeEncrypted": {
                    "type": "boolean",
                    "description": "Whether to encrypt a cluster node's root volume. Defaults to false."
                },
                "nodeRootVolumeIops": {
                    "type": "integer",
                    "description": "The amount of provisioned IOPS. This is only valid with a volumeType of 'io1'."
                },
                "nodeRootVolumeSize": {
                    "type": "integer",
                    "description": "The size in GiB of a cluster node's root volume. Defaults to 20."
                },
                "nodeRootVolumeThroughput": {
                    "type": "integer",
                    "description": "Provisioned throughput performance in integer MiB/s for a cluster node's root volume. This is only valid with a volumeType of 'gp3'."
                },
                "nodeRootVolumeType": {
                    "type": "string",
                    "description": "Configured EBS type for a cluster node's root volume. Default is 'gp2'. Supported values are 'standard', 'gp2', 'gp3', 'st1', 'sc1', 'io1'."
                },
                "nodeSecurityGroup": {
                    "$ref": "/aws/v6.18.2/schema.json#/resources/aws:ec2%2FsecurityGroup:SecurityGroup",
                    "description": "The security group for the worker node group to communicate with the cluster.\n\nThis security group requires specific inbound and outbound rules.\n\nSee for more details:\nhttps://docs.aws.amazon.com/eks/latest/userguide/sec-group-reqs.html\n\nNote: The `nodeSecurityGroup` option and the cluster option`nodeSecurityGroupTags` are mutually exclusive."
                },
                "nodeSubnetIds": {
                    "type": "array",
                    "items": {
                        "type": "string"
                    },
                    "description": "The set of subnets to override and use for the worker node group.\n\nSetting this option overrides which subnets to use for the worker node group, regardless if the cluster's `subnetIds` is set, or if `publicSubnetIds` and/or `privateSubnetIds` were set."
                },
                "nodeUserData": {
                    "type": "string",
                    "description": "Extra code to run on node startup. This code will run after the AWS EKS bootstrapping code and before the node signals its readiness to the managing CloudFormation stack. This code must be a typical user data script: critically it must begin with an interpreter directive (i.e. a `#!`)."
                },
                "nodeUserDataOverride": {
                    "type": "string",
                    "description": "User specified code to run on node startup. This code is expected to handle the full AWS EKS bootstrapping code and signal node readiness to the managing CloudFormation stack. This code must be a complete and executable user data script in bash (Linux) or powershell (Windows).\n\nSee for more details: https://docs.aws.amazon.com/eks/latest/userguide/worker.html"
                },
                "nodeadmExtraOptions": {
                    "type": "array",
                    "items": {
                        "$ref": "#/types/eks:index:NodeadmOptions"
                    },
                    "description": "Extra nodeadm configuration sections to be added to the nodeadm user data. This can be shell scripts, nodeadm NodeConfig or any other user data compatible script. When configuring additional nodeadm NodeConfig sections, they'll be merged with the base settings the provider sets. You can overwrite base settings or provide additional settings this way.\nThe base settings the provider sets are:\n  - cluster.name\n  - cluster.apiServerEndpoint\n  - cluster.certificateAuthority\n  - cluster.cidr\n\nNote: This is only applicable when using AL2023.\nSee for more details:\n  - https://awslabs.github.io/amazon-eks-ami/nodeadm/\n  - https://awslabs.github.io/amazon-eks-ami/nodeadm/doc/api/"
                },
                "operatingSystem": {
                    "$ref": "#/types/eks:index:OperatingSystem",
                    "description": "The type of OS to use for the node group. Will be used to determine the right EKS optimized AMI to use based on the instance types and gpu configuration.\nValid values are `AL2`, `AL2023` and `Bottlerocket`.\n\nDefaults to `AL2`."
                },
                "spotPrice": {
                    "type": "string",
                    "description": "Bidding price for spot instance. If set, only spot instances will be added as worker node."
                },
                "taints": {
                    "type": "object",
                    "additionalProperties": {
                        "$ref": "#/types/eks:index:Taint",
                        "plain": true
                    },
                    "plain": true,
                    "description": "Custom k8s node taints to be attached to each worker node. Adds the given taints to the `--register-with-taints` kubelet argument"
                },
                "version": {
                    "type": "string",
                    "description": "Desired Kubernetes master / control plane version. If you do not specify a value, the latest available version is used."
                }
            },
            "requiredInputs": [
                "cluster"
            ],
            "isComponent": true
        },
        "eks:index:NodeGroupSecurityGroup": {
            "description": "NodeGroupSecurityGroup is a component that wraps creating a security group for node groups with the default ingress \u0026 egress rules required to connect and work with the EKS cluster security group.",
            "properties": {
                "securityGroup": {
                    "$ref": "/aws/v6.18.2/schema.json#/resources/aws:ec2%2FsecurityGroup:SecurityGroup",
                    "description": "The security group for node groups with the default ingress \u0026 egress rules required to connect and work with the EKS cluster security group."
                },
                "securityGroupRule": {
                    "$ref": "/aws/v6.18.2/schema.json#/resources/aws:ec2%2FsecurityGroupRule:SecurityGroupRule",
                    "description": "The EKS cluster ingress rule."
                }
            },
            "required": [
                "securityGroup",
                "securityGroupRule"
            ],
            "inputProperties": {
                "clusterSecurityGroup": {
                    "$ref": "/aws/v6.18.2/schema.json#/resources/aws:ec2%2FsecurityGroup:SecurityGroup",
                    "description": "The security group associated with the EKS cluster."
                },
                "eksCluster": {
                    "$ref": "/aws/v6.18.2/schema.json#/resources/aws:eks%2Fcluster:Cluster",
                    "description": "The EKS cluster associated with the worker node group"
                },
                "tags": {
                    "type": "object",
                    "additionalProperties": {
                        "type": "string"
                    },
                    "description": "Key-value mapping of tags to apply to this security group."
                },
                "vpcId": {
                    "type": "string",
                    "description": "The VPC in which to create the worker node group."
                }
            },
            "requiredInputs": [
                "vpcId",
                "clusterSecurityGroup",
                "eksCluster"
            ],
            "isComponent": true
        },
        "eks:index:NodeGroupV2": {
            "description": "NodeGroup is a component that wraps the AWS EC2 instances that provide compute capacity for an EKS cluster.",
            "properties": {
                "autoScalingGroup": {
                    "$ref": "/aws/v6.18.2/schema.json#/resources/aws:autoscaling%2Fgroup:Group",
                    "description": "The AutoScalingGroup for the Node group."
                },
                "extraNodeSecurityGroups": {
                    "type": "array",
                    "items": {
                        "$ref": "/aws/v6.18.2/schema.json#/resources/aws:ec2%2FsecurityGroup:SecurityGroup"
                    },
                    "description": "The additional security groups for the node group that captures user-specific rules."
                },
                "nodeSecurityGroup": {
                    "$ref": "/aws/v6.18.2/schema.json#/resources/aws:ec2%2FsecurityGroup:SecurityGroup",
                    "description": "The security group for the node group to communicate with the cluster."
                }
            },
            "required": [
                "nodeSecurityGroup",
                "extraNodeSecurityGroups",
                "autoScalingGroup"
            ],
            "inputProperties": {
                "amiId": {
                    "type": "string",
                    "description": "The AMI ID to use for the worker nodes.\n\nDefaults to the latest recommended EKS Optimized Linux AMI from the AWS Systems Manager Parameter Store.\n\nNote: `amiId` and `gpu` are mutually exclusive.\n\nSee for more details:\n- https://docs.aws.amazon.com/eks/latest/userguide/eks-optimized-ami.html."
                },
                "amiType": {
                    "type": "string",
                    "description": "The AMI Type to use for the worker nodes. \n\nOnly applicable when setting an AMI ID that is of type `arm64`. \n\nNote: `amiType` and `gpu` are mutually exclusive.\n\n"
                },
                "autoScalingGroupTags": {
                    "type": "object",
                    "additionalProperties": {
                        "type": "string"
                    },
                    "description": "The tags to apply to the NodeGroup's AutoScalingGroup in the CloudFormation Stack.\n\nPer AWS, all stack-level tags, including automatically created tags, and the `cloudFormationTags` option are propagated to resources that AWS CloudFormation supports, including the AutoScalingGroup. See https://docs.aws.amazon.com/AWSCloudFormation/latest/UserGuide/aws-properties-resource-tags.html\n\nNote: Given the inheritance of auto-generated CF tags and `cloudFormationTags`, you should either supply the tag in `autoScalingGroupTags` or `cloudFormationTags`, but not both."
                },
                "bootstrapExtraArgs": {
                    "type": "string",
                    "plain": true,
                    "description": "Additional args to pass directly to `/etc/eks/bootstrap.sh`. For details on available options, see: https://github.com/awslabs/amazon-eks-ami/blob/master/files/bootstrap.sh. Note that the `--apiserver-endpoint`, `--b64-cluster-ca` and `--kubelet-extra-args` flags are included automatically based on other configuration parameters."
                },
                "bottlerocketSettings": {
                    "type": "object",
                    "additionalProperties": {
                        "$ref": "pulumi.json#/Any"
                    },
                    "description": "The configuration settings for Bottlerocket OS.\nThe settings will get merged with the base settings the provider uses to configure Bottlerocket.\n\nThis includes:\n  - settings.kubernetes.api-server\n  - settings.kubernetes.cluster-certificate\n  - settings.kubernetes.cluster-name\n  - settings.kubernetes.cluster-dns-ip\n\nFor an overview of the available settings, see https://bottlerocket.dev/en/os/1.20.x/api/settings/."
                },
                "cloudFormationTags": {
                    "type": "object",
                    "additionalProperties": {
                        "type": "string"
                    },
                    "description": "The tags to apply to the CloudFormation Stack of the Worker NodeGroup.\n\nNote: Given the inheritance of auto-generated CF tags and `cloudFormationTags`, you should either supply the tag in `autoScalingGroupTags` or `cloudFormationTags`, but not both."
                },
                "cluster": {
                    "oneOf": [
                        {
                            "$ref": "#/resources/eks:index:Cluster"
                        },
                        {
                            "$ref": "#/types/eks:index:CoreData"
                        }
                    ],
                    "description": "The target EKS cluster."
                },
                "clusterIngressRule": {
                    "$ref": "/aws/v6.18.2/schema.json#/resources/aws:ec2%2FsecurityGroupRule:SecurityGroupRule",
                    "description": "The ingress rule that gives node group access."
                },
                "desiredCapacity": {
                    "type": "integer",
                    "description": "The number of worker nodes that should be running in the cluster. Defaults to 2."
                },
                "enableDetailedMonitoring": {
                    "type": "boolean",
                    "description": "Enables/disables detailed monitoring of the EC2 instances.\n\nWith detailed monitoring, all metrics, including status check metrics, are available in 1-minute intervals.\nWhen enabled, you can also get aggregated data across groups of similar instances.\n\nNote: You are charged per metric that is sent to CloudWatch. You are not charged for data storage.\nFor more information, see \"Paid tier\" and \"Example 1 - EC2 Detailed Monitoring\" here https://aws.amazon.com/cloudwatch/pricing/."
                },
                "encryptRootBlockDevice": {
                    "type": "boolean",
                    "description": "Encrypt the root block device of the nodes in the node group."
                },
                "extraNodeSecurityGroups": {
                    "type": "array",
                    "items": {
                        "$ref": "/aws/v6.18.2/schema.json#/resources/aws:ec2%2FsecurityGroup:SecurityGroup"
                    },
                    "description": "Extra security groups to attach on all nodes in this worker node group.\n\nThis additional set of security groups captures any user application rules that will be needed for the nodes."
                },
                "gpu": {
                    "type": "boolean",
                    "description": "Use the latest recommended EKS Optimized Linux AMI with GPU support for the worker nodes from the AWS Systems Manager Parameter Store.\n\nDefaults to false.\n\nNote: `gpu` and `amiId` are mutually exclusive.\n\nSee for more details:\n- https://docs.aws.amazon.com/eks/latest/userguide/eks-optimized-ami.html\n- https://docs.aws.amazon.com/eks/latest/userguide/retrieve-ami-id.html"
                },
                "instanceProfile": {
                    "$ref": "/aws/v6.18.2/schema.json#/resources/aws:iam%2FinstanceProfile:InstanceProfile",
                    "plain": true,
                    "description": "The ingress rule that gives node group access."
                },
                "instanceType": {
                    "type": "string",
                    "description": "The instance type to use for the cluster's nodes. Defaults to \"t2.medium\"."
                },
                "keyName": {
                    "type": "string",
                    "description": "Name of the key pair to use for SSH access to worker nodes."
                },
                "kubeletExtraArgs": {
                    "type": "string",
                    "plain": true,
                    "description": "Extra args to pass to the Kubelet. Corresponds to the options passed in the `--kubeletExtraArgs` flag to `/etc/eks/bootstrap.sh`. For example, '--port=10251 --address=0.0.0.0'. Note that the `labels` and `taints` properties will be applied to this list (using `--node-labels` and `--register-with-taints` respectively) after to the explicit `kubeletExtraArgs`."
                },
                "labels": {
                    "type": "object",
                    "additionalProperties": {
                        "type": "string",
                        "plain": true
                    },
                    "plain": true,
                    "description": "Custom k8s node labels to be attached to each worker node. Adds the given key/value pairs to the `--node-labels` kubelet argument."
                },
                "launchTemplateTagSpecifications": {
                    "type": "array",
                    "items": {
                        "$ref": "/aws/v6.18.2/schema.json#/types/aws:ec2%2FLaunchTemplateTagSpecification:LaunchTemplateTagSpecification"
                    },
                    "description": "The tag specifications to apply to the launch template."
                },
                "maxSize": {
                    "type": "integer",
                    "description": "The maximum number of worker nodes running in the cluster. Defaults to 2."
                },
                "minRefreshPercentage": {
                    "type": "integer",
                    "description": "The minimum amount of instances that should remain available during an instance refresh, expressed as a percentage. Defaults to 50."
                },
                "minSize": {
                    "type": "integer",
                    "description": "The minimum number of worker nodes running in the cluster. Defaults to 1."
                },
                "nodeAssociatePublicIpAddress": {
                    "type": "boolean",
                    "plain": true,
                    "description": "Whether or not to auto-assign public IP addresses on the EKS worker nodes. If this toggle is set to true, the EKS workers will be auto-assigned public IPs. If false, they will not be auto-assigned public IPs."
                },
                "nodePublicKey": {
                    "type": "string",
                    "description": "Public key material for SSH access to worker nodes. See allowed formats at:\nhttps://docs.aws.amazon.com/AWSEC2/latest/UserGuide/ec2-key-pairs.html\nIf not provided, no SSH access is enabled on VMs."
                },
                "nodeRootVolumeDeleteOnTermination": {
                    "type": "boolean",
                    "description": "Whether the root block device should be deleted on termination of the instance. Defaults to true."
                },
                "nodeRootVolumeEncrypted": {
                    "type": "boolean",
                    "description": "Whether to encrypt a cluster node's root volume. Defaults to false."
                },
                "nodeRootVolumeIops": {
                    "type": "integer",
                    "description": "The amount of provisioned IOPS. This is only valid with a volumeType of 'io1'."
                },
                "nodeRootVolumeSize": {
                    "type": "integer",
                    "description": "The size in GiB of a cluster node's root volume. Defaults to 20."
                },
                "nodeRootVolumeThroughput": {
                    "type": "integer",
                    "description": "Provisioned throughput performance in integer MiB/s for a cluster node's root volume. This is only valid with a volumeType of 'gp3'."
                },
                "nodeRootVolumeType": {
                    "type": "string",
                    "description": "Configured EBS type for a cluster node's root volume. Default is 'gp2'. Supported values are 'standard', 'gp2', 'gp3', 'st1', 'sc1', 'io1'."
                },
                "nodeSecurityGroup": {
                    "$ref": "/aws/v6.18.2/schema.json#/resources/aws:ec2%2FsecurityGroup:SecurityGroup",
                    "description": "The security group for the worker node group to communicate with the cluster.\n\nThis security group requires specific inbound and outbound rules.\n\nSee for more details:\nhttps://docs.aws.amazon.com/eks/latest/userguide/sec-group-reqs.html\n\nNote: The `nodeSecurityGroup` option and the cluster option`nodeSecurityGroupTags` are mutually exclusive."
                },
                "nodeSubnetIds": {
                    "type": "array",
                    "items": {
                        "type": "string"
                    },
                    "description": "The set of subnets to override and use for the worker node group.\n\nSetting this option overrides which subnets to use for the worker node group, regardless if the cluster's `subnetIds` is set, or if `publicSubnetIds` and/or `privateSubnetIds` were set."
                },
                "nodeUserData": {
                    "type": "string",
                    "description": "Extra code to run on node startup. This code will run after the AWS EKS bootstrapping code and before the node signals its readiness to the managing CloudFormation stack. This code must be a typical user data script: critically it must begin with an interpreter directive (i.e. a `#!`)."
                },
                "nodeUserDataOverride": {
                    "type": "string",
                    "description": "User specified code to run on node startup. This code is expected to handle the full AWS EKS bootstrapping code and signal node readiness to the managing CloudFormation stack. This code must be a complete and executable user data script in bash (Linux) or powershell (Windows).\n\nSee for more details: https://docs.aws.amazon.com/eks/latest/userguide/worker.html"
                },
                "nodeadmExtraOptions": {
                    "type": "array",
                    "items": {
                        "$ref": "#/types/eks:index:NodeadmOptions"
                    },
                    "description": "Extra nodeadm configuration sections to be added to the nodeadm user data. This can be shell scripts, nodeadm NodeConfig or any other user data compatible script. When configuring additional nodeadm NodeConfig sections, they'll be merged with the base settings the provider sets. You can overwrite base settings or provide additional settings this way.\nThe base settings the provider sets are:\n  - cluster.name\n  - cluster.apiServerEndpoint\n  - cluster.certificateAuthority\n  - cluster.cidr\n\nNote: This is only applicable when using AL2023.\nSee for more details:\n  - https://awslabs.github.io/amazon-eks-ami/nodeadm/\n  - https://awslabs.github.io/amazon-eks-ami/nodeadm/doc/api/"
                },
                "operatingSystem": {
                    "$ref": "#/types/eks:index:OperatingSystem",
                    "description": "The type of OS to use for the node group. Will be used to determine the right EKS optimized AMI to use based on the instance types and gpu configuration.\nValid values are `AL2`, `AL2023` and `Bottlerocket`.\n\nDefaults to `AL2`."
                },
                "spotPrice": {
                    "type": "string",
                    "description": "Bidding price for spot instance. If set, only spot instances will be added as worker node."
                },
                "taints": {
                    "type": "object",
                    "additionalProperties": {
                        "$ref": "#/types/eks:index:Taint",
                        "plain": true
                    },
                    "plain": true,
                    "description": "Custom k8s node taints to be attached to each worker node. Adds the given taints to the `--register-with-taints` kubelet argument"
                },
                "version": {
                    "type": "string",
                    "description": "Desired Kubernetes master / control plane version. If you do not specify a value, the latest available version is used."
                }
            },
            "requiredInputs": [
                "cluster"
            ],
            "isComponent": true
        },
        "eks:index:VpcCniAddon": {
            "description": "VpcCniAddon manages the configuration of the Amazon VPC CNI plugin for Kubernetes by leveraging the EKS managed add-on.\nFor more information see: https://docs.aws.amazon.com/eks/latest/userguide/eks-add-ons.html",
            "inputProperties": {
                "addonVersion": {
                    "type": "string",
                    "description": "The version of the addon to use. If not specified, the latest version of the addon for the cluster's Kubernetes version will be used."
                },
                "clusterName": {
                    "type": "string",
                    "description": "The name of the EKS cluster."
                },
                "clusterVersion": {
                    "type": "string",
                    "description": "The Kubernetes version of the cluster. This is used to determine the addon version to use if `addonVersion` is not specified."
                },
                "cniConfigureRpfilter": {
                    "type": "boolean",
                    "description": "Specifies whether ipamd should configure rp filter for primary interface. Default is `false`."
                },
                "cniCustomNetworkCfg": {
                    "type": "boolean",
                    "description": "Specifies that your pods may use subnets and security groups that are independent of your worker node's VPC configuration. By default, pods share the same subnet and security groups as the worker node's primary interface. Setting this variable to true causes ipamd to use the security groups and VPC subnet in a worker node's ENIConfig for elastic network interface allocation. You must create an ENIConfig custom resource for each subnet that your pods will reside in, and then annotate or label each worker node to use a specific ENIConfig (multiple worker nodes can be annotated or labelled with the same ENIConfig). Worker nodes can only be annotated with a single ENIConfig at a time, and the subnet in the ENIConfig must belong to the same Availability Zone that the worker node resides in. For more information, see CNI Custom Networking in the Amazon EKS User Guide. Default is `false`"
                },
                "cniExternalSnat": {
                    "type": "boolean",
                    "description": "Specifies whether an external NAT gateway should be used to provide SNAT of secondary ENI IP addresses. If set to true, the SNAT iptables rule and off-VPC IP rule are not applied, and these rules are removed if they have already been applied. Disable SNAT if you need to allow inbound communication to your pods from external VPNs, direct connections, and external VPCs, and your pods do not need to access the Internet directly via an Internet Gateway. However, your nodes must be running in a private subnet and connected to the internet through an AWS NAT Gateway or another external NAT device. Default is `false`"
                },
                "configurationValues": {
                    "type": "object",
                    "additionalProperties": {
                        "$ref": "pulumi.json#/Any"
                    },
                    "description": "Custom configuration values for the vpc-cni addon. This object must match the schema derived from [describe-addon-configuration](https://docs.aws.amazon.com/cli/latest/reference/eks/describe-addon-configuration.html)."
                },
                "customNetworkConfig": {
                    "type": "boolean",
                    "description": "Specifies that your pods may use subnets and security groups (within the same VPC as your control plane resources) that are independent of your cluster's `resourcesVpcConfig`.\n\nDefaults to false."
                },
                "disableTcpEarlyDemux": {
                    "type": "boolean",
                    "description": "Allows the kubelet's liveness and readiness probes to connect via TCP when pod ENI is enabled. This will slightly increase local TCP connection latency."
                },
                "enableNetworkPolicy": {
                    "type": "boolean",
                    "description": "Enables using Kubernetes network policies. In Kubernetes, by default, all pod-to-pod communication is allowed. Communication can be restricted with Kubernetes NetworkPolicy objects.\n\nSee for more information: [Kubernetes Network Policies](https://kubernetes.io/docs/concepts/services-networking/network-policies/)."
                },
                "enablePodEni": {
                    "type": "boolean",
                    "description": "Specifies whether to allow IPAMD to add the `vpc.amazonaws.com/has-trunk-attached` label to the node if the instance has capacity to attach an additional ENI. Default is `false`. If using liveness and readiness probes, you will also need to disable TCP early demux."
                },
                "enablePrefixDelegation": {
                    "type": "boolean",
                    "description": "IPAMD will start allocating (/28) prefixes to the ENIs with ENABLE_PREFIX_DELEGATION set to true."
                },
                "eniConfigLabelDef": {
                    "type": "string",
                    "description": "Specifies the ENI_CONFIG_LABEL_DEF environment variable value for worker nodes. This is used to tell Kubernetes to automatically apply the ENIConfig for each Availability Zone\nRef: https://docs.aws.amazon.com/eks/latest/userguide/cni-custom-network.html (step 5(c))\n\nDefaults to the official AWS CNI image in ECR."
                },
                "eniMtu": {
                    "type": "integer",
                    "description": "Used to configure the MTU size for attached ENIs. The valid range is from 576 to 9001.\n\nDefaults to 9001."
                },
                "externalSnat": {
                    "type": "boolean",
                    "description": "Specifies whether an external NAT gateway should be used to provide SNAT of secondary ENI IP addresses. If set to true, the SNAT iptables rule and off-VPC IP rule are not applied, and these rules are removed if they have already been applied.\n\nDefaults to false."
                },
                "logFile": {
                    "type": "string",
                    "description": "Specifies the file path used for logs.\n\nDefaults to \"stdout\" to emit Pod logs for `kubectl logs`."
                },
                "logLevel": {
                    "type": "string",
                    "description": "Specifies the log level used for logs.\n\nDefaults to \"DEBUG\"\nValid values: \"DEBUG\", \"INFO\", \"WARN\", \"ERROR\", or \"FATAL\"."
                },
                "nodePortSupport": {
                    "type": "boolean",
                    "description": "Specifies whether NodePort services are enabled on a worker node's primary network interface. This requires additional iptables rules and that the kernel's reverse path filter on the primary interface is set to loose.\n\nDefaults to true."
                },
                "resolveConflictsOnCreate": {
                    "type": "string",
                    "$ref": "#/types/eks:index:ResolveConflictsOnCreate",
                    "plain": true,
                    "description": "How to resolve field value conflicts when migrating a self-managed add-on to an Amazon EKS add-on. Valid values are `NONE` and `OVERWRITE`. For more details see the [CreateAddon](https://docs.aws.amazon.com/eks/latest/APIReference/API_CreateAddon.html) API Docs.",
                    "default": "OVERWRITE"
                },
                "resolveConflictsOnUpdate": {
                    "type": "string",
                    "$ref": "#/types/eks:index:ResolveConflictsOnUpdate",
                    "plain": true,
                    "description": "How to resolve field value conflicts for an Amazon EKS add-on if you've changed a value from the Amazon EKS default value.  Valid values are `NONE`, `OVERWRITE`, and `PRESERVE`. For more details see the [UpdateAddon](https://docs.aws.amazon.com/eks/latest/APIReference/API_UpdateAddon.html) API Docs.",
                    "default": "OVERWRITE"
                },
                "securityContextPrivileged": {
                    "type": "boolean",
                    "description": "Pass privilege to containers securityContext. This is required when SELinux is enabled. This value will not be passed to the CNI config by default"
                },
                "serviceAccountRoleArn": {
                    "type": "string",
                    "description": "The Amazon Resource Name (ARN) of an existing IAM role to bind to the add-on's service account. The role must be assigned the IAM permissions required by the add-on. If you don't specify an existing IAM role, then the add-on uses the permissions assigned to the node IAM role.\n\nFor more information, see [Amazon EKS node IAM role](https://docs.aws.amazon.com/eks/latest/userguide/create-node-role.html) in the Amazon EKS User Guide.\n\nNote: To specify an existing IAM role, you must have an IAM OpenID Connect (OIDC) provider created for your cluster. For more information, see [Enabling IAM roles for service accounts on your cluster](https://docs.aws.amazon.com/eks/latest/userguide/enable-iam-roles-for-service-accounts.html) in the Amazon EKS User Guide."
                },
                "tags": {
                    "type": "array",
                    "items": {
                        "type": "object",
                        "additionalProperties": {
                            "type": "string"
                        }
                    },
                    "description": "Key-value map of resource tags. If configured with a provider default_tags configuration block present, tags with matching keys will overwrite those defined at the provider-level."
                },
                "vethPrefix": {
                    "type": "string",
                    "description": "Specifies the veth prefix used to generate the host-side veth device name for the CNI.\n\nThe prefix can be at most 4 characters long.\n\nDefaults to \"eni\"."
                },
                "warmEniTarget": {
                    "type": "integer",
                    "description": "Specifies the number of free elastic network interfaces (and all of their available IP addresses) that the ipamD daemon should attempt to keep available for pod assignment on the node.\n\nDefaults to 1."
                },
                "warmIpTarget": {
                    "type": "integer",
                    "description": "Specifies the number of free IP addresses that the ipamD daemon should attempt to keep available for pod assignment on the node."
                },
                "warmPrefixTarget": {
                    "type": "integer",
                    "description": "WARM_PREFIX_TARGET will allocate one full (/28) prefix even if a single IP  is consumed with the existing prefix. Ref: https://github.com/aws/amazon-vpc-cni-k8s/blob/master/docs/prefix-and-ip-target.md"
                }
            },
            "requiredInputs": [
                "clusterName"
            ]
        }
    },
    "functions": {
        "eks:index:Cluster/getKubeconfig": {
            "description": "Generate a kubeconfig for cluster authentication that does not use the default AWS credential provider chain, and instead is scoped to the supported options in `KubeconfigOptions`.\n\nThe kubeconfig generated is automatically stringified for ease of use with the pulumi/kubernetes provider.\n\nSee for more details:\n- https://docs.aws.amazon.com/eks/latest/userguide/create-kubeconfig.html\n- https://docs.aws.amazon.com/cli/latest/userguide/cli-configure-role.html\n- https://docs.aws.amazon.com/cli/latest/userguide/cli-configure-profiles.html",
            "inputs": {
                "properties": {
                    "__self__": {
                        "$ref": "#/resources/eks:index:Cluster"
                    },
                    "profileName": {
                        "type": "string",
                        "description": "AWS credential profile name to always use instead of the default AWS credential provider chain.\n\nThe profile is passed to kubeconfig as an authentication environment setting."
                    },
                    "roleArn": {
                        "type": "string",
                        "description": "Role ARN to assume instead of the default AWS credential provider chain.\n\nThe role is passed to kubeconfig as an authentication exec argument."
                    }
                },
                "required": [
                    "__self__"
                ]
            },
            "outputs": {
                "properties": {
                    "result": {
                        "type": "string",
                        "description": "The kubeconfig for the cluster."
                    }
                },
                "required": [
                    "result"
                ]
            }
        }
    }
}<|MERGE_RESOLUTION|>--- conflicted
+++ resolved
@@ -517,11 +517,7 @@
                 "enabled": {
                     "type": "boolean",
                     "plain": true,
-<<<<<<< HEAD
-                    "description": "Whether or not to create the `coredns` Addon in the cluster",
-=======
-                    "description": "Whether or not to create the Addon in the cluster\n\nThe managed addon can only be enabled if the cluster is a Fargate cluster or if the cluster\nuses the default node group, otherwise the self-managed addon is used.",
->>>>>>> 3330e923
+                    "description": "Whether or not to create the `coredns` Addon in the cluster\n\nThe managed addon can only be enabled if the cluster is a Fargate cluster or if the cluster\nuses the default node group, otherwise the self-managed addon is used.",
                     "default": true
                 },
                 "resolveConflictsOnCreate": {
